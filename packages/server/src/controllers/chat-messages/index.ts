--- conflicted
+++ resolved
@@ -51,10 +51,6 @@
         const startDate = req.query?.startDate as string | undefined
         const endDate = req.query?.endDate as string | undefined
         const feedback = req.query?.feedback as boolean | undefined
-<<<<<<< HEAD
-
-        if (!chatflowId && !chatId) {
-=======
         let feedbackTypeFilters = req.query?.feedbackType as ChatMessageRatingType[] | undefined
         if (feedbackTypeFilters) {
             try {
@@ -75,8 +71,7 @@
                 return res.status(500).send(e)
             }
         }
-        if (typeof req.params === 'undefined' || !req.params.id) {
->>>>>>> d4b41689
+        if (!chatflowId && !chatId) {
             throw new InternalFlowiseError(
                 StatusCodes.PRECONDITION_FAILED,
                 `Error: chatMessageController.getAllChatMessages - id not provided!`
@@ -93,11 +88,8 @@
             endDate,
             messageId,
             feedback,
-<<<<<<< HEAD
-            req.user?.id
-=======
+            req.user?.id,
             feedbackTypeFilters
->>>>>>> d4b41689
         )
         return res.json(apiResponse)
     } catch (error) {
