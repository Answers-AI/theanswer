import moment from 'moment'
import { uniq } from 'lodash'

export const getUniqueNodeId = (nodeData, nodes) => {
    // Get amount of same nodes
    let totalSameNodes = 0
    for (let i = 0; i < nodes.length; i += 1) {
        const node = nodes[i]
        if (node.data.name === nodeData.name) {
            totalSameNodes += 1
        }
    }

    // Get unique id
    let nodeId = `${nodeData.name}_${totalSameNodes}`
    for (let i = 0; i < nodes.length; i += 1) {
        const node = nodes[i]
        if (node.id === nodeId) {
            totalSameNodes += 1
            nodeId = `${nodeData.name}_${totalSameNodes}`
        }
    }
    return nodeId
}

export const initializeDefaultNodeData = (nodeParams) => {
    const initialValues = {}

    for (let i = 0; i < nodeParams.length; i += 1) {
        const input = nodeParams[i]
        initialValues[input.name] = input.default || ''
    }

    return initialValues
}

export const initNode = (nodeData, newNodeId) => {
    const inputAnchors = []
    const inputParams = []
    const incoming = nodeData.inputs ? nodeData.inputs.length : 0
    const outgoing = 1

    const whitelistTypes = [
        'asyncOptions',
        'options',
        'multiOptions',
        'datagrid',
        'string',
        'number',
        'boolean',
        'password',
        'json',
        'code',
        'date',
        'file',
        'folder',
<<<<<<< HEAD
        'contentfulConfig'
=======
        'tabs',
        'conditionFunction' // This is a special type for condition functions
>>>>>>> d4b41689
    ]

    // Inputs
    for (let i = 0; i < incoming; i += 1) {
        const newInput = {
            ...nodeData.inputs[i],
            id: `${newNodeId}-input-${nodeData.inputs[i].name}-${nodeData.inputs[i].type}`
        }
        if (whitelistTypes.includes(nodeData.inputs[i].type)) {
            inputParams.push(newInput)
        } else {
            inputAnchors.push(newInput)
        }
    }

    // Credential
    if (nodeData.credential) {
        const newInput = {
            ...nodeData.credential,
            id: `${newNodeId}-input-${nodeData.credential.name}-${nodeData.credential.type}`
        }
        inputParams.unshift(newInput)
    }

    // Outputs
    const outputAnchors = []
    for (let i = 0; i < outgoing; i += 1) {
        if (nodeData.hideOutput) continue
        if (nodeData.outputs && nodeData.outputs.length) {
            const options = []
            for (let j = 0; j < nodeData.outputs.length; j += 1) {
                let baseClasses = ''
                let type = ''

                const outputBaseClasses = nodeData.outputs[j].baseClasses ?? []
                if (outputBaseClasses.length > 1) {
                    baseClasses = outputBaseClasses.join('|')
                    type = outputBaseClasses.join(' | ')
                } else if (outputBaseClasses.length === 1) {
                    baseClasses = outputBaseClasses[0]
                    type = outputBaseClasses[0]
                }

                const newOutputOption = {
                    id: `${newNodeId}-output-${nodeData.outputs[j].name}-${baseClasses}`,
                    name: nodeData.outputs[j].name,
                    label: nodeData.outputs[j].label,
                    description: nodeData.outputs[j].description ?? '',
                    type,
                    isAnchor: nodeData.outputs[j]?.isAnchor,
                    hidden: nodeData.outputs[j]?.hidden
                }
                options.push(newOutputOption)
            }
            const newOutput = {
                name: 'output',
                label: 'Output',
                type: 'options',
                description: nodeData.outputs[0].description ?? '',
                options,
                default: nodeData.outputs[0].name
            }
            outputAnchors.push(newOutput)
        } else {
            const newOutput = {
                id: `${newNodeId}-output-${nodeData.name}-${nodeData.baseClasses.join('|')}`,
                name: nodeData.name,
                label: nodeData.type,
                description: nodeData.description ?? '',
                type: nodeData.baseClasses.join(' | ')
            }
            outputAnchors.push(newOutput)
        }
    }

    /* Initial
    inputs = [
        {
            label: 'field_label_1',
            name: 'string'
        },
        {
            label: 'field_label_2',
            name: 'CustomType'
        }
    ]

    =>  Convert to inputs, inputParams, inputAnchors

    =>  inputs = { 'field': 'defaultvalue' } // Turn into inputs object with default values
    
    =>  // For inputs that are part of whitelistTypes
        inputParams = [
            {
                label: 'field_label_1',
                name: 'string'
            }
        ]

    =>  // For inputs that are not part of whitelistTypes
        inputAnchors = [
            {
                label: 'field_label_2',
                name: 'CustomType'
            }
        ]
    */

    // Inputs
    if (nodeData.inputs) {
        nodeData.inputAnchors = inputAnchors
        nodeData.inputParams = inputParams
        nodeData.inputs = initializeDefaultNodeData(nodeData.inputs)
    } else {
        nodeData.inputAnchors = []
        nodeData.inputParams = []
        nodeData.inputs = {}
    }

    // Outputs
    if (nodeData.outputs) {
        nodeData.outputs = initializeDefaultNodeData(outputAnchors)
    } else {
        nodeData.outputs = {}
    }
    nodeData.outputAnchors = outputAnchors

    // Credential
    if (nodeData.credential) nodeData.credential = ''

    nodeData.id = newNodeId

    return nodeData
}

export const updateOutdatedNodeData = (newComponentNodeData, existingComponentNodeData) => {
    const initNewComponentNodeData = initNode(newComponentNodeData, existingComponentNodeData.id)

    // Update credentials with existing credentials
    if (existingComponentNodeData.credential) {
        initNewComponentNodeData.credential = existingComponentNodeData.credential
    }

    // Update inputs with existing inputs
    if (existingComponentNodeData.inputs) {
        for (const key in existingComponentNodeData.inputs) {
            if (key in initNewComponentNodeData.inputs) {
                initNewComponentNodeData.inputs[key] = existingComponentNodeData.inputs[key]
            }
        }
    }
    // Check for tabs
    const inputParamsWithTabIdentifiers = initNewComponentNodeData.inputParams.filter((param) => param.tabIdentifier) || []

    for (const inputParam of inputParamsWithTabIdentifiers) {
        const tabIdentifier = `${inputParam.tabIdentifier}_${existingComponentNodeData.id}`
        let selectedTabValue = existingComponentNodeData.inputs[tabIdentifier] || inputParam.default
        initNewComponentNodeData.inputs[tabIdentifier] = selectedTabValue
        initNewComponentNodeData.inputs[selectedTabValue] = existingComponentNodeData.inputs[selectedTabValue]
    }

    // Update outputs with existing outputs
    if (existingComponentNodeData.outputs) {
        for (const key in existingComponentNodeData.outputs) {
            if (key in initNewComponentNodeData.outputs) {
                initNewComponentNodeData.outputs[key] = existingComponentNodeData.outputs[key]
            }
        }
    }

    // Special case for Condition node to update outputAnchors
    if (initNewComponentNodeData.name.includes('seqCondition')) {
        const options = existingComponentNodeData.outputAnchors[0].options || []

        const newOptions = []
        for (let i = 0; i < options.length; i += 1) {
            if (options[i].isAnchor) {
                newOptions.push({
                    ...options[i],
                    id: `${initNewComponentNodeData.id}-output-${options[i].name}-Condition`,
                    type: 'Condition'
                })
            }
        }

        initNewComponentNodeData.outputAnchors[0].options = newOptions
    }

    return initNewComponentNodeData
}

export const updateOutdatedNodeEdge = (newComponentNodeData, edges) => {
    const removedEdges = []
    for (const edge of edges) {
        const targetNodeId = edge.targetHandle.split('-')[0]
        const sourceNodeId = edge.sourceHandle.split('-')[0]

        if (targetNodeId === newComponentNodeData.id) {
            // Check if targetHandle is in inputParams or inputAnchors
            const inputParam = newComponentNodeData.inputParams.find((param) => param.id === edge.targetHandle)
            const inputAnchor = newComponentNodeData.inputAnchors.find((param) => param.id === edge.targetHandle)

            if (!inputParam && !inputAnchor) {
                removedEdges.push(edge)
            }
        }

        if (sourceNodeId === newComponentNodeData.id) {
            if (newComponentNodeData.outputAnchors?.length) {
                for (const outputAnchor of newComponentNodeData.outputAnchors) {
                    const outputAnchorType = outputAnchor.type
                    if (outputAnchorType === 'options') {
                        if (!outputAnchor.options.find((outputOption) => outputOption.id === edge.sourceHandle)) {
                            removedEdges.push(edge)
                        }
                    } else {
                        if (outputAnchor.id !== edge.sourceHandle) {
                            removedEdges.push(edge)
                        }
                    }
                }
            }
        }
    }

    return removedEdges
}

export const isValidConnection = (connection, reactFlowInstance) => {
    const sourceHandle = connection.sourceHandle
    const targetHandle = connection.targetHandle
    const target = connection.target

    //sourceHandle: "llmChain_0-output-llmChain-BaseChain"
    //targetHandle: "mrlkAgentLLM_0-input-model-BaseLanguageModel"

    let sourceTypes = sourceHandle.split('-')[sourceHandle.split('-').length - 1].split('|')
    sourceTypes = sourceTypes.map((s) => s.trim())
    let targetTypes = targetHandle.split('-')[targetHandle.split('-').length - 1].split('|')
    targetTypes = targetTypes.map((t) => t.trim())

    if (targetTypes.some((t) => sourceTypes.includes(t))) {
        let targetNode = reactFlowInstance.getNode(target)

        if (!targetNode) {
            if (!reactFlowInstance.getEdges().find((e) => e.targetHandle === targetHandle)) {
                return true
            }
        } else {
            const targetNodeInputAnchor =
                targetNode.data.inputAnchors.find((ancr) => ancr.id === targetHandle) ||
                targetNode.data.inputParams.find((ancr) => ancr.id === targetHandle)
            if (
                (targetNodeInputAnchor &&
                    !targetNodeInputAnchor?.list &&
                    !reactFlowInstance.getEdges().find((e) => e.targetHandle === targetHandle)) ||
                targetNodeInputAnchor?.list
            ) {
                return true
            }
        }
    }
    return false
}

export const convertDateStringToDateObject = (dateString) => {
    if (dateString === undefined || !dateString) return undefined

    const date = moment(dateString)
    if (!date.isValid) return undefined

    // Sat Sep 24 2022 07:30:14
    return new Date(date.year(), date.month(), date.date(), date.hours(), date.minutes())
}

export const getFileName = (fileBase64) => {
    let fileNames = []
    if (fileBase64.startsWith('FILE-STORAGE::')) {
        const names = fileBase64.substring(14)
        if (names.includes('[') && names.includes(']')) {
            const files = JSON.parse(names)
            return files.join(', ')
        } else {
            return fileBase64.substring(14)
        }
    }
    if (fileBase64.startsWith('[') && fileBase64.endsWith(']')) {
        const files = JSON.parse(fileBase64)
        for (const file of files) {
            const splitDataURI = file.split(',')
            const filename = splitDataURI[splitDataURI.length - 1].split(':')[1]
            fileNames.push(filename)
        }
        return fileNames.join(', ')
    } else {
        const splitDataURI = fileBase64.split(',')
        const filename = splitDataURI[splitDataURI.length - 1].split(':')[1]
        return filename
    }
}

export const getFolderName = (base64ArrayStr) => {
    try {
        const base64Array = JSON.parse(base64ArrayStr)
        const filenames = []
        for (let i = 0; i < base64Array.length; i += 1) {
            const fileBase64 = base64Array[i]
            const splitDataURI = fileBase64.split(',')
            const filename = splitDataURI[splitDataURI.length - 1].split(':')[1]
            filenames.push(filename)
        }
        return filenames.length ? filenames.join(',') : ''
    } catch (e) {
        return ''
    }
}

export const sanitizeChatflows = (arrayChatflows) => {
    const sanitizedChatflows = arrayChatflows.map((chatFlow) => {
        const sanitizeFlowData = generateExportFlowData(JSON.parse(chatFlow.flowData))
        return {
            id: chatFlow.id,
            name: chatFlow.name,
            flowData: JSON.stringify(sanitizeFlowData, null, 2)
        }
    })
    return sanitizedChatflows
}

export const generateExportFlowData = (flowData) => {
    const nodes = flowData.nodes
    const edges = flowData.edges

    for (let i = 0; i < nodes.length; i += 1) {
        nodes[i].selected = false
        const node = nodes[i]

        const newNodeData = {
            id: node.data.id,
            label: node.data.label,
            version: node.data.version,
            name: node.data.name,
            type: node.data.type,
            baseClasses: node.data.baseClasses,
            tags: node.data.tags,
            category: node.data.category,
            description: node.data.description,
            inputParams: node.data.inputParams,
            inputAnchors: node.data.inputAnchors,
            inputs: {},
            outputAnchors: node.data.outputAnchors,
            outputs: node.data.outputs,
            selected: false
        }

        // Remove password, file & folder
        if (node.data.inputs && Object.keys(node.data.inputs).length) {
            const nodeDataInputs = {}
            for (const input in node.data.inputs) {
                const inputParam = node.data.inputParams.find((inp) => inp.name === input)
                if (inputParam && inputParam.type === 'password') continue
                if (inputParam && inputParam.type === 'file') continue
                if (inputParam && inputParam.type === 'folder') continue
                nodeDataInputs[input] = node.data.inputs[input]
            }
            newNodeData.inputs = nodeDataInputs
        }

        nodes[i].data = newNodeData
    }
    const exportJson = {
        nodes,
        edges
    }
    return exportJson
}

export const getAvailableNodesForVariable = (nodes, edges, target, targetHandle) => {
    // example edge id = "llmChain_0-llmChain_0-output-outputPrediction-string|json-llmChain_1-llmChain_1-input-promptValues-string"
    //                    {source}  -{sourceHandle}                           -{target}  -{targetHandle}
    const parentNodes = []

    const isSeqAgent = nodes.find((nd) => nd.id === target)?.data?.category === 'Sequential Agents'

    function collectParentNodes(targetNodeId, nodes, edges) {
        const inputEdges = edges.filter(
            (edg) => edg.target === targetNodeId && edg.targetHandle.includes(`${targetNodeId}-input-sequentialNode`)
        )

        // Traverse each edge found
        inputEdges.forEach((edge) => {
            const parentNode = nodes.find((nd) => nd.id === edge.source)
            if (!parentNode) return

            // Recursive call to explore further up the tree
            collectParentNodes(parentNode.id, nodes, edges)

            // Check and add the parent node to the list if it does not include specific names
            const excludeNodeNames = ['seqAgent', 'seqLLMNode', 'seqToolNode']
            if (excludeNodeNames.includes(parentNode.data.name)) {
                parentNodes.push(parentNode)
            }
        })
    }

    if (isSeqAgent) {
        collectParentNodes(target, nodes, edges)
        return uniq(parentNodes)
    } else {
        const inputEdges = edges.filter((edg) => edg.target === target && edg.targetHandle === targetHandle)
        if (inputEdges && inputEdges.length) {
            for (let j = 0; j < inputEdges.length; j += 1) {
                const node = nodes.find((nd) => nd.id === inputEdges[j].source)
                parentNodes.push(node)
            }
        }
        return parentNodes
    }
}

export const getUpsertDetails = (nodes, edges) => {
    const vsNodes = nodes.filter(
        (node) =>
            node.data.category === 'Vector Stores' && !node.data.label.includes('Upsert') && !node.data.label.includes('Load Existing')
    )
    const vsNodeIds = vsNodes.map((vs) => vs.data.id)

    const upsertNodes = []
    const seenVsNodeIds = []
    for (const edge of edges) {
        if (vsNodeIds.includes(edge.source) || vsNodeIds.includes(edge.target)) {
            const vsNode = vsNodes.find((node) => node.data.id === edge.source || node.data.id === edge.target)
            if (!vsNode || seenVsNodeIds.includes(vsNode.data.id)) continue
            seenVsNodeIds.push(vsNode.data.id)

            // Found Vector Store Node, proceed to find connected Document Loader node
            let connectedDocs = []

            if (vsNode.data.inputs.document) connectedDocs = [...new Set(vsNode.data.inputs.document)]

            if (connectedDocs.length) {
                const innerNodes = [vsNode]

                if (vsNode.data.inputs.embeddings) {
                    const embeddingsId = vsNode.data.inputs.embeddings.replace(/{{|}}/g, '').split('.')[0]
                    innerNodes.push(nodes.find((node) => node.data.id === embeddingsId))
                }

                if (vsNode.data.inputs.recordManager) {
                    const recordManagerId = vsNode.data.inputs.recordManager.replace(/{{|}}/g, '').split('.')[0]
                    innerNodes.push(nodes.find((node) => node.data.id === recordManagerId))
                }

                for (const doc of connectedDocs) {
                    const docId = doc.replace(/{{|}}/g, '').split('.')[0]
                    const docNode = nodes.find((node) => node.data.id === docId)
                    if (docNode) innerNodes.push(docNode)

                    // Found Document Loader Node, proceed to find connected Text Splitter node
                    if (docNode && docNode.data.inputs.textSplitter) {
                        const textSplitterId = docNode.data.inputs.textSplitter.replace(/{{|}}/g, '').split('.')[0]
                        const textSplitterNode = nodes.find((node) => node.data.id === textSplitterId)
                        if (textSplitterNode) innerNodes.push(textSplitterNode)
                    }
                }

                upsertNodes.push({
                    vectorNode: vsNode,
                    nodes: innerNodes.reverse()
                })
            }
        }
    }
    return upsertNodes
}

export const rearrangeToolsOrdering = (newValues, sourceNodeId) => {
    // RequestsGet and RequestsPost have to be in order before other tools
    newValues.push(`{{${sourceNodeId}.data.instance}}`)

    const sortKey = (item) => {
        if (item.includes('requestsGet') || item.includes('readFile')) {
            return 0
        } else if (item.includes('requestsPost') || item.includes('writeFile')) {
            return 1
        } else {
            return 2
        }
    }

    newValues.sort((a, b) => sortKey(a) - sortKey(b))
}

export const throttle = (func, limit) => {
    let lastFunc
    let lastRan

    return (...args) => {
        if (!lastRan) {
            func(...args)
            lastRan = Date.now()
        } else {
            clearTimeout(lastFunc)
            lastFunc = setTimeout(() => {
                if (Date.now() - lastRan >= limit) {
                    func(...args)
                    lastRan = Date.now()
                }
            }, limit - (Date.now() - lastRan))
        }
    }
}

export const generateRandomGradient = () => {
    function randomColor() {
        var color = 'rgb('
        for (var i = 0; i < 3; i++) {
            var random = Math.floor(Math.random() * 256)
            color += random
            if (i < 2) {
                color += ','
            }
        }
        color += ')'
        return color
    }

    var gradient = 'linear-gradient(' + randomColor() + ', ' + randomColor() + ')'

    return gradient
}

export const getInputVariables = (paramValue) => {
    let returnVal = paramValue
    const variableStack = []
    const inputVariables = []
    let startIdx = 0
    const endIdx = returnVal.length

    while (startIdx < endIdx) {
        const substr = returnVal.substring(startIdx, startIdx + 1)

        // Store the opening double curly bracket
        if (substr === '{') {
            variableStack.push({ substr, startIdx: startIdx + 1 })
        }

        // Found the complete variable
        if (substr === '}' && variableStack.length > 0 && variableStack[variableStack.length - 1].substr === '{') {
            const variableStartIdx = variableStack[variableStack.length - 1].startIdx
            const variableEndIdx = startIdx
            const variableFullPath = returnVal.substring(variableStartIdx, variableEndIdx)
            inputVariables.push(variableFullPath)
            variableStack.pop()
        }
        startIdx += 1
    }
    return inputVariables
}

export const removeDuplicateURL = (message) => {
    const visitedURLs = []
    const newSourceDocuments = []

    if (!message.sourceDocuments) return newSourceDocuments

    message.sourceDocuments.forEach((source) => {
        if (source && source.metadata && source.metadata.source) {
            if (isValidURL(source.metadata.source) && !visitedURLs.includes(source.metadata.source)) {
                visitedURLs.push(source.metadata.source)
                newSourceDocuments.push(source)
            } else if (!isValidURL(source.metadata.source)) {
                newSourceDocuments.push(source)
            }
        } else if (source) {
            newSourceDocuments.push(source)
        }
    })
    return newSourceDocuments
}

export const isValidURL = (url) => {
    try {
        return new URL(url)
    } catch (err) {
        return undefined
    }
}

export const formatDataGridRows = (rows) => {
    try {
        const parsedRows = typeof rows === 'string' ? JSON.parse(rows) : rows
        return parsedRows.map((sch, index) => {
            return {
                ...sch,
                id: index
            }
        })
    } catch (e) {
        return []
    }
}

export const setLocalStorageChatflow = (chatflowid, chatId, saveObj = {}) => {
    const chatDetails = localStorage.getItem(`${chatflowid}_INTERNAL`)
    const obj = { ...saveObj }
    if (chatId) obj.chatId = chatId

    if (!chatDetails) {
        localStorage.setItem(`${chatflowid}_INTERNAL`, JSON.stringify(obj))
    } else {
        try {
            const parsedChatDetails = JSON.parse(chatDetails)
            localStorage.setItem(`${chatflowid}_INTERNAL`, JSON.stringify({ ...parsedChatDetails, ...obj }))
        } catch (e) {
            const chatId = chatDetails
            obj.chatId = chatId
            localStorage.setItem(`${chatflowid}_INTERNAL`, JSON.stringify(obj))
        }
    }
}

export const getLocalStorageChatflow = (chatflowid) => {
    const chatDetails = localStorage.getItem(`${chatflowid}_INTERNAL`)
    if (!chatDetails) return {}
    try {
        return JSON.parse(chatDetails)
    } catch (e) {
        return {}
    }
}

export const removeLocalStorageChatHistory = (chatflowid) => {
    const chatDetails = localStorage.getItem(`${chatflowid}_INTERNAL`)
    if (!chatDetails) return
    try {
        const parsedChatDetails = JSON.parse(chatDetails)
        if (parsedChatDetails.lead) {
            // Dont remove lead when chat is cleared
            const obj = { lead: parsedChatDetails.lead }
            localStorage.removeItem(`${chatflowid}_INTERNAL`)
            localStorage.setItem(`${chatflowid}_INTERNAL`, JSON.stringify(obj))
        } else {
            localStorage.removeItem(`${chatflowid}_INTERNAL`)
        }
    } catch (e) {
        return
    }
}

export const unshiftFiles = (configData) => {
    const filesConfig = configData.find((config) => config.name === 'files')
    if (filesConfig) {
        configData = configData.filter((config) => config.name !== 'files')
        configData.unshift(filesConfig)
    }
    return configData
}

export const getConfigExamplesForJS = (configData, bodyType, isMultiple, stopNodeId) => {
    let finalStr = ''
    configData = unshiftFiles(configData)
    const loop = Math.min(configData.length, 4)
    for (let i = 0; i < loop; i += 1) {
        const config = configData[i]
        let exampleVal = `"example"`
        if (config.type === 'string') exampleVal = `"example"`
        else if (config.type === 'boolean') exampleVal = `true`
        else if (config.type === 'number') exampleVal = `1`
        else if (config.type === 'json') exampleVal = `{ "key": "val" }`
        else if (config.name === 'files') exampleVal = `input.files[0]`
        finalStr += bodyType === 'json' ? `\n      "${config.name}": ${exampleVal},` : `formData.append("${config.name}", ${exampleVal})\n`
        if (i === loop - 1 && bodyType !== 'json')
            finalStr += !isMultiple
                ? ``
                : stopNodeId
                    ? `formData.append("stopNodeId", "${stopNodeId}")\n`
                    : `formData.append("question", "Hey, how are you?")\n`
    }
    return finalStr
}

export const getConfigExamplesForPython = (configData, bodyType, isMultiple, stopNodeId) => {
    let finalStr = ''
    configData = unshiftFiles(configData)
    const loop = Math.min(configData.length, 4)
    for (let i = 0; i < loop; i += 1) {
        const config = configData[i]
        let exampleVal = `"example"`
        if (config.type === 'string') exampleVal = `"example"`
        else if (config.type === 'boolean') exampleVal = `true`
        else if (config.type === 'number') exampleVal = `1`
        else if (config.type === 'json') exampleVal = `{ "key": "val" }`
        else if (config.name === 'files') continue
        finalStr += bodyType === 'json' ? `\n        "${config.name}": ${exampleVal},` : `\n    "${config.name}": ${exampleVal},`
        if (i === loop - 1 && bodyType !== 'json')
            finalStr += !isMultiple
                ? `\n`
                : stopNodeId
                    ? `\n    "stopNodeId": "${stopNodeId}"\n`
                    : `\n    "question": "Hey, how are you?"\n`
    }
    return finalStr
}

export const getConfigExamplesForCurl = (configData, bodyType, isMultiple, stopNodeId) => {
    let finalStr = ''
    configData = unshiftFiles(configData)
    const loop = Math.min(configData.length, 4)
    for (let i = 0; i < loop; i += 1) {
        const config = configData[i]
        let exampleVal = `"example"`
        if (config.type === 'string') exampleVal = bodyType === 'json' ? `"example"` : `example`
        else if (config.type === 'boolean') exampleVal = `true`
        else if (config.type === 'number') exampleVal = `1`
        else if (config.type === 'json') exampleVal = `{key:val}`
        else if (config.name === 'files')
            exampleVal = `@/home/user1/Desktop/example${config.type.includes(',') ? config.type.split(',')[0] : config.type}`
        finalStr += bodyType === 'json' ? `"${config.name}": ${exampleVal}` : `\n     -F "${config.name}=${exampleVal}"`
        if (i === loop - 1)
            finalStr +=
                bodyType === 'json'
                    ? ` }`
                    : !isMultiple
                        ? ``
                        : stopNodeId
                            ? ` \\\n     -F "stopNodeId=${stopNodeId}"`
                            : ` \\\n     -F "question=Hey, how are you?"`
        else finalStr += bodyType === 'json' ? `, ` : ` \\`
    }
    return finalStr
}

export const getOS = () => {
    let userAgent = window.navigator.userAgent.toLowerCase(),
        macosPlatforms = /(macintosh|macintel|macppc|mac68k|macos)/i,
        windowsPlatforms = /(win32|win64|windows|wince)/i,
        iosPlatforms = /(iphone|ipad|ipod)/i,
        os = null

    if (macosPlatforms.test(userAgent)) {
        os = 'macos'
    } else if (iosPlatforms.test(userAgent)) {
        os = 'ios'
    } else if (windowsPlatforms.test(userAgent)) {
        os = 'windows'
    } else if (/android/.test(userAgent)) {
        os = 'android'
    } else if (!os && /linux/.test(userAgent)) {
        os = 'linux'
    }

    return os
}

export const formatBytes = (number) => {
    if (number == null || number === undefined || number <= 0) {
        return '0 Bytes'
    }
    var scaleCounter = 0
    var scaleInitials = [' Bytes', ' KB', ' MB', ' GB', ' TB', ' PB', ' EB', ' ZB', ' YB']
    while (number >= 1024 && scaleCounter < scaleInitials.length - 1) {
        number /= 1024
        scaleCounter++
    }
    if (scaleCounter >= scaleInitials.length) scaleCounter = scaleInitials.length - 1
    let compactNumber = number
        .toFixed(2)
        .replace(/\.?0+$/, '')
        .replace(/\B(?=(\d{3})+(?!\d))/g, ',')
    compactNumber += scaleInitials[scaleCounter]
    return compactNumber.trim()
}

// Formatter from: https://stackoverflow.com/a/9462382
export const kFormatter = (num) => {
    const lookup = [
        { value: 1, symbol: '' },
        { value: 1e3, symbol: 'k' },
        { value: 1e6, symbol: 'M' },
        { value: 1e9, symbol: 'G' },
        { value: 1e12, symbol: 'T' },
        { value: 1e15, symbol: 'P' },
        { value: 1e18, symbol: 'E' }
    ]
    const regexp = /\.0+$|(?<=\.[0-9]*[1-9])0+$/
    const item = lookup.findLast((item) => num >= item.value)
    return item ? (num / item.value).toFixed(1).replace(regexp, '').concat(item.symbol) : '0'
}

const toCamelCase = (str) => {
    return str
        .split(' ') // Split by space to process each word
        .map((word, index) => (index === 0 ? word.toLowerCase() : word.charAt(0).toUpperCase() + word.slice(1).toLowerCase()))
        .join('') // Join the words back into a single string
}

const createJsonArray = (labels) => {
    return labels.map((label) => {
        return {
            label: label,
            name: toCamelCase(label),
            baseClasses: ['Condition'],
            isAnchor: true
        }
    })
}

export const getCustomConditionOutputs = (value, nodeId, existingEdges, isDataGrid) => {
    // Regex to find return statements and capture returned values
    const regex = /return\s+(['"`])(.*?)\1/g
    let match
    const numberOfReturns = []

    if (!isDataGrid) {
        // Loop over the matches of the regex
        while ((match = regex.exec(value)) !== null) {
            // Push the captured group, which is the actual return value, into results
            numberOfReturns.push(match[2])
        }
    } else {
        try {
            const parsedValue = JSON.parse(value)
            if (parsedValue && parsedValue.length) {
                for (const item of parsedValue) {
                    if (!item.variable) {
                        alert('Please specify a Variable. Try connecting Condition node to a previous node and select the variable')
                        return undefined
                    }
                    if (!item.output) {
                        alert('Please specify an Output Name')
                        return undefined
                    }
                    if (!item.operation) {
                        alert('Please select an operation for the condition')
                        return undefined
                    }
                    numberOfReturns.push(item.output)
                }
                numberOfReturns.push('End')
            }
        } catch (e) {
            console.error('Error parsing JSON', e)
        }
    }

    if (numberOfReturns.length === 0) {
        if (isDataGrid) alert('Please add an item for the condition')
        else
            alert(
                'Please add a return statement in the condition code to define the output. You can refer to How to Use for more information.'
            )
        return undefined
    }

    const outputs = createJsonArray(numberOfReturns.sort())

    const outputAnchors = []

    const options = []
    for (let j = 0; j < outputs.length; j += 1) {
        let baseClasses = ''
        let type = ''

        const outputBaseClasses = outputs[j].baseClasses ?? []
        if (outputBaseClasses.length > 1) {
            baseClasses = outputBaseClasses.join('|')
            type = outputBaseClasses.join(' | ')
        } else if (outputBaseClasses.length === 1) {
            baseClasses = outputBaseClasses[0]
            type = outputBaseClasses[0]
        }

        const newOutputOption = {
            id: `${nodeId}-output-${outputs[j].name}-${baseClasses}`,
            name: outputs[j].name,
            label: outputs[j].label,
            type,
            isAnchor: outputs[j]?.isAnchor
        }
        options.push(newOutputOption)
    }
    const newOutput = {
        name: 'output',
        label: 'Output',
        type: 'options',
        options
    }
    outputAnchors.push(newOutput)

    // Remove edges
    let newEdgeSourceHandles = []
    for (const anchor of options) {
        const anchorId = anchor.id
        newEdgeSourceHandles.push(anchorId)
    }

    const toBeRemovedEdgeIds = existingEdges.filter((edge) => !newEdgeSourceHandles.includes(edge.sourceHandle)).map((edge) => edge.id)

    return { outputAnchors, toBeRemovedEdgeIds }
}<|MERGE_RESOLUTION|>--- conflicted
+++ resolved
@@ -54,12 +54,9 @@
         'date',
         'file',
         'folder',
-<<<<<<< HEAD
-        'contentfulConfig'
-=======
+        'contentfulConfig',
         'tabs',
         'conditionFunction' // This is a special type for condition functions
->>>>>>> d4b41689
     ]
 
     // Inputs
