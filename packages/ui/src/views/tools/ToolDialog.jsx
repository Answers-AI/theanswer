import { createPortal } from 'react-dom'
import PropTypes from 'prop-types'
import { useState, useEffect, useCallback, useMemo } from 'react'
import { useDispatch, useSelector } from 'react-redux'
import { enqueueSnackbar as enqueueSnackbarAction, closeSnackbar as closeSnackbarAction } from '@/store/actions'
import { cloneDeep } from 'lodash'

import { Box, Button, Typography, Dialog, DialogActions, DialogContent, DialogTitle, Stack, OutlinedInput } from '@mui/material'
import { StyledButton } from '@/ui-component/button/StyledButton'
import { Grid } from '@/ui-component/grid/Grid'
import { TooltipWithParser } from '@/ui-component/tooltip/TooltipWithParser'
import { GridActionsCellItem } from '@mui/x-data-grid'
import DeleteIcon from '@mui/icons-material/Delete'
import ConfirmDialog from '@/ui-component/dialog/ConfirmDialog'
import { CodeEditor } from '@/ui-component/editor/CodeEditor'
import HowToUseFunctionDialog from './HowToUseFunctionDialog'

// Icons
import { IconX, IconFileDownload, IconPlus } from '@tabler/icons-react'

// API
import toolsApi from '@/api/tools'

// Hooks
import useConfirm from '@/hooks/useConfirm'
import useApi from '@/hooks/useApi'

// utils
import useNotifier from '@/utils/useNotifier'
import { generateRandomGradient, formatDataGridRows } from '@/utils/genericHelper'
import { HIDE_CANVAS_DIALOG, SHOW_CANVAS_DIALOG } from '@/store/actions'

const exampleAPIFunc = `/*
<<<<<<< HEAD
* You can use any libraries imported in AnswerAI
* You can use properties specified in Output Schema as variables. Ex: Property = userid, Variable = $userid
* You can get default flow config: $flow.sessionId, $flow.chatId, $flow.chatflowId, $flow.input
=======
* You can use any libraries imported in Flowise
* You can use properties specified in Input Schema as variables. Ex: Property = userid, Variable = $userid
* You can get default flow config: $flow.sessionId, $flow.chatId, $flow.chatflowId, $flow.input, $flow.state
>>>>>>> d4b41689
* You can get custom variables: $vars.<variable-name>
* Must return a string value at the end of function
*/

const fetch = require('node-fetch');
const url = 'https://api.open-meteo.com/v1/forecast?latitude=52.52&longitude=13.41&current_weather=true';
const options = {
    method: 'GET',
    headers: {
        'Content-Type': 'application/json'
    }
};
try {
    const response = await fetch(url, options);
    const text = await response.text();
    return text;
} catch (error) {
    console.error(error);
    return '';
}`

const ToolDialog = ({ show, dialogProps, onUseTemplate, onCancel, onConfirm, setError }) => {
    const portalElement = document.getElementById('portal')

    const customization = useSelector((state) => state.customization)
    const dispatch = useDispatch()

    // ==============================|| Snackbar ||============================== //

    useNotifier()
    const { confirm } = useConfirm()

    const enqueueSnackbar = (...args) => dispatch(enqueueSnackbarAction(...args))
    const closeSnackbar = (...args) => dispatch(closeSnackbarAction(...args))

    const getSpecificToolApi = useApi(toolsApi.getSpecificTool)

    const [toolId, setToolId] = useState('')
    const [toolName, setToolName] = useState('')
    const [toolDesc, setToolDesc] = useState('')
    const [toolIcon, setToolIcon] = useState('')
    const [toolSchema, setToolSchema] = useState([])
    const [toolFunc, setToolFunc] = useState('')
    const [showHowToDialog, setShowHowToDialog] = useState(false)

    const deleteItem = useCallback(
        (id) => () => {
            setTimeout(() => {
                setToolSchema((prevRows) => prevRows.filter((row) => row.id !== id))
            })
        },
        []
    )

    const addNewRow = () => {
        setTimeout(() => {
            setToolSchema((prevRows) => {
                let allRows = [...cloneDeep(prevRows)]
                const lastRowId = allRows.length ? allRows[allRows.length - 1].id + 1 : 1
                allRows.push({
                    id: lastRowId,
                    property: '',
                    description: '',
                    type: '',
                    required: false
                })
                return allRows
            })
        })
    }

    const onRowUpdate = (newRow) => {
        setTimeout(() => {
            setToolSchema((prevRows) => {
                let allRows = [...cloneDeep(prevRows)]
                const indexToUpdate = allRows.findIndex((row) => row.id === newRow.id)
                if (indexToUpdate >= 0) {
                    allRows[indexToUpdate] = { ...newRow }
                }
                return allRows
            })
        })
    }

    const columns = useMemo(
        () => [
            { field: 'property', headerName: 'Property', editable: true, flex: 1 },
            {
                field: 'type',
                headerName: 'Type',
                type: 'singleSelect',
                valueOptions: ['string', 'number', 'boolean', 'date'],
                editable: true,
                width: 120
            },
            { field: 'description', headerName: 'Description', editable: true, flex: 1 },
            { field: 'required', headerName: 'Required', type: 'boolean', editable: true, width: 80 },
            {
                field: 'actions',
                type: 'actions',
                width: 80,
                getActions: (params) => [
                    <GridActionsCellItem key={'Delete'} icon={<DeleteIcon />} label='Delete' onClick={deleteItem(params.id)} />
                ]
            }
        ],
        [deleteItem]
    )

    useEffect(() => {
        if (show) dispatch({ type: SHOW_CANVAS_DIALOG })
        else dispatch({ type: HIDE_CANVAS_DIALOG })
        return () => dispatch({ type: HIDE_CANVAS_DIALOG })
    }, [show, dispatch])

    useEffect(() => {
        if (getSpecificToolApi.data) {
            setToolId(getSpecificToolApi.data.id)
            setToolName(getSpecificToolApi.data.name)
            setToolDesc(getSpecificToolApi.data.description)
            setToolSchema(formatDataGridRows(getSpecificToolApi.data.schema))
            if (getSpecificToolApi.data.func) setToolFunc(getSpecificToolApi.data.func)
            else setToolFunc('')
        }
    }, [getSpecificToolApi.data])

    useEffect(() => {
        if (getSpecificToolApi.error && setError) {
            setError(getSpecificToolApi.error)
        }
        // eslint-disable-next-line react-hooks/exhaustive-deps
    }, [getSpecificToolApi.error])

    useEffect(() => {
        if (dialogProps.type === 'EDIT' && dialogProps.data) {
            // When tool dialog is opened from Tools dashboard
            setToolId(dialogProps.data.id)
            setToolName(dialogProps.data.name)
            setToolDesc(dialogProps.data.description)
            setToolIcon(dialogProps.data.iconSrc)
            setToolSchema(formatDataGridRows(dialogProps.data.schema))
            if (dialogProps.data.func) setToolFunc(dialogProps.data.func)
            else setToolFunc('')
        } else if (dialogProps.type === 'EDIT' && dialogProps.toolId) {
            // When tool dialog is opened from CustomTool node in canvas
            getSpecificToolApi.request(dialogProps.toolId)
        } else if (dialogProps.type === 'IMPORT' && dialogProps.data) {
            // When tool dialog is to import existing tool
            setToolName(dialogProps.data.name)
            setToolDesc(dialogProps.data.description)
            setToolIcon(dialogProps.data.iconSrc)
            setToolSchema(formatDataGridRows(dialogProps.data.schema))
            if (dialogProps.data.func) setToolFunc(dialogProps.data.func)
            else setToolFunc('')
        } else if (dialogProps.type === 'TEMPLATE' && dialogProps.data) {
            // When tool dialog is a template
            setToolName(dialogProps.data.name)
            setToolDesc(dialogProps.data.description)
            setToolIcon(dialogProps.data.iconSrc)
            setToolSchema(formatDataGridRows(dialogProps.data.schema))
            if (dialogProps.data.func) setToolFunc(dialogProps.data.func)
            else setToolFunc('')
        } else if (dialogProps.type === 'ADD') {
            // When tool dialog is to add a new tool
            setToolId('')
            setToolName('')
            setToolDesc('')
            setToolIcon('')
            setToolSchema([])
            setToolFunc('')
        }

        // eslint-disable-next-line react-hooks/exhaustive-deps
    }, [dialogProps])

    const useToolTemplate = () => {
        onUseTemplate(dialogProps.data)
    }

    const exportTool = async () => {
        try {
            const toolResp = await toolsApi.getSpecificTool(toolId)
            if (toolResp.data) {
                const toolData = toolResp.data
                delete toolData.id
                delete toolData.createdDate
                delete toolData.updatedDate
                let dataStr = JSON.stringify(toolData, null, 2)
                let dataUri = 'data:application/json;charset=utf-8,' + encodeURIComponent(dataStr)

                let exportFileDefaultName = `${toolName}-CustomTool.json`

                let linkElement = document.createElement('a')
                linkElement.setAttribute('href', dataUri)
                linkElement.setAttribute('download', exportFileDefaultName)
                linkElement.click()
            }
        } catch (error) {
            enqueueSnackbar({
                message: `Failed to export Tool: ${
                    typeof error.response.data === 'object' ? error.response.data.message : error.response.data
                }`,
                options: {
                    key: new Date().getTime() + Math.random(),
                    variant: 'error',
                    persist: true,
                    action: (key) => (
                        <Button style={{ color: 'white' }} onClick={() => closeSnackbar(key)}>
                            <IconX />
                        </Button>
                    )
                }
            })
            onCancel()
        }
    }

    const addNewTool = async () => {
        try {
            const obj = {
                name: toolName,
                description: toolDesc,
                color: generateRandomGradient(),
                schema: JSON.stringify(toolSchema),
                func: toolFunc,
                iconSrc: toolIcon
            }
            const createResp = await toolsApi.createNewTool(obj)
            if (createResp.data) {
                enqueueSnackbar({
                    message: 'New Tool added',
                    options: {
                        key: new Date().getTime() + Math.random(),
                        variant: 'success',
                        action: (key) => (
                            <Button style={{ color: 'white' }} onClick={() => closeSnackbar(key)}>
                                <IconX />
                            </Button>
                        )
                    }
                })
                onConfirm(createResp.data.id)
            }
        } catch (error) {
            enqueueSnackbar({
                message: `Failed to add new Tool: ${
                    typeof error.response.data === 'object' ? error.response.data.message : error.response.data
                }`,
                options: {
                    key: new Date().getTime() + Math.random(),
                    variant: 'error',
                    persist: true,
                    action: (key) => (
                        <Button style={{ color: 'white' }} onClick={() => closeSnackbar(key)}>
                            <IconX />
                        </Button>
                    )
                }
            })
            onCancel()
        }
    }

    const saveTool = async () => {
        try {
            const saveResp = await toolsApi.updateTool(toolId, {
                name: toolName,
                description: toolDesc,
                schema: JSON.stringify(toolSchema),
                func: toolFunc,
                iconSrc: toolIcon
            })
            if (saveResp.data) {
                enqueueSnackbar({
                    message: 'Tool saved',
                    options: {
                        key: new Date().getTime() + Math.random(),
                        variant: 'success',
                        action: (key) => (
                            <Button style={{ color: 'white' }} onClick={() => closeSnackbar(key)}>
                                <IconX />
                            </Button>
                        )
                    }
                })
                onConfirm(saveResp.data.id)
            }
        } catch (error) {
            enqueueSnackbar({
                message: `Failed to save Tool: ${
                    typeof error.response.data === 'object' ? error.response.data.message : error.response.data
                }`,
                options: {
                    key: new Date().getTime() + Math.random(),
                    variant: 'error',
                    persist: true,
                    action: (key) => (
                        <Button style={{ color: 'white' }} onClick={() => closeSnackbar(key)}>
                            <IconX />
                        </Button>
                    )
                }
            })
            onCancel()
        }
    }

    const deleteTool = async () => {
        const confirmPayload = {
            title: `Delete Tool`,
            description: `Delete tool ${toolName}?`,
            confirmButtonName: 'Delete',
            cancelButtonName: 'Cancel'
        }
        const isConfirmed = await confirm(confirmPayload)

        if (isConfirmed) {
            try {
                const delResp = await toolsApi.deleteTool(toolId)
                if (delResp.data) {
                    enqueueSnackbar({
                        message: 'Tool deleted',
                        options: {
                            key: new Date().getTime() + Math.random(),
                            variant: 'success',
                            action: (key) => (
                                <Button style={{ color: 'white' }} onClick={() => closeSnackbar(key)}>
                                    <IconX />
                                </Button>
                            )
                        }
                    })
                    onConfirm()
                }
            } catch (error) {
                enqueueSnackbar({
                    message: `Failed to delete Tool: ${
                        typeof error.response.data === 'object' ? error.response.data.message : error.response.data
                    }`,
                    options: {
                        key: new Date().getTime() + Math.random(),
                        variant: 'error',
                        persist: true,
                        action: (key) => (
                            <Button style={{ color: 'white' }} onClick={() => closeSnackbar(key)}>
                                <IconX />
                            </Button>
                        )
                    }
                })
                onCancel()
            }
        }
    }

    const component = show ? (
        <Dialog
            fullWidth
            maxWidth='md'
            open={show}
            onClose={onCancel}
            aria-labelledby='alert-dialog-title'
            aria-describedby='alert-dialog-description'
        >
            <DialogTitle sx={{ fontSize: '1rem', p: 3, pb: 0 }} id='alert-dialog-title'>
                <Box sx={{ display: 'flex', flexDirection: 'row', justifyContent: 'space-between' }}>
                    {dialogProps.title}
                    {dialogProps.type === 'EDIT' && (
                        <Button variant='outlined' onClick={() => exportTool()} startIcon={<IconFileDownload />}>
                            Export
                        </Button>
                    )}
                </Box>
            </DialogTitle>
            <DialogContent sx={{ display: 'flex', flexDirection: 'column', gap: 2, maxHeight: '75vh', position: 'relative', px: 3, pb: 3 }}>
                <Box sx={{ display: 'flex', flexDirection: 'column', gap: 2, pt: 2 }}>
                    <Box>
                        <Stack sx={{ position: 'relative', alignItems: 'center' }} direction='row'>
                            <Typography variant='overline'>
                                Tool Name
                                <span style={{ color: 'red' }}>&nbsp;*</span>
                            </Typography>
                            <TooltipWithParser title={'Tool name must be small capital letter with underscore. Ex: my_tool'} />
                        </Stack>
                        <OutlinedInput
                            id='toolName'
                            type='string'
                            fullWidth
                            disabled={dialogProps.type === 'TEMPLATE'}
                            placeholder='My New Tool'
                            value={toolName}
                            name='toolName'
                            onChange={(e) => setToolName(e.target.value)}
                        />
                    </Box>
                    <Box>
                        <Stack sx={{ position: 'relative', alignItems: 'center' }} direction='row'>
                            <Typography variant='overline'>
                                Tool description
                                <span style={{ color: 'red' }}>&nbsp;*</span>
                            </Typography>
                            <TooltipWithParser
                                title={'Description of what the tool does. This is for ChatGPT to determine when to use this tool.'}
                            />
                        </Stack>
                        <OutlinedInput
                            id='toolDesc'
                            type='string'
                            fullWidth
                            disabled={dialogProps.type === 'TEMPLATE'}
                            placeholder='Description of what the tool does. This is for ChatGPT to determine when to use this tool.'
                            multiline={true}
                            rows={3}
                            value={toolDesc}
                            name='toolDesc'
                            onChange={(e) => setToolDesc(e.target.value)}
                        />
                    </Box>
                    <Box>
                        <Stack sx={{ position: 'relative' }} direction='row'>
                            <Typography variant='overline'>Tool Icon Source</Typography>
                        </Stack>
                        <OutlinedInput
                            id='toolIcon'
                            type='string'
                            fullWidth
                            disabled={dialogProps.type === 'TEMPLATE'}
                            placeholder='https://raw.githubusercontent.com/gilbarbara/logos/main/logos/airtable.svg'
                            value={toolIcon}
                            name='toolIcon'
                            onChange={(e) => setToolIcon(e.target.value)}
                        />
                    </Box>
                    <Box>
                        <Stack sx={{ position: 'relative', justifyContent: 'space-between' }} direction='row'>
                            <Stack sx={{ position: 'relative', alignItems: 'center' }} direction='row'>
                                <Typography variant='overline'>Input Schema</Typography>
                                <TooltipWithParser title={'What is the input format in JSON?'} />
                            </Stack>
                            {dialogProps.type !== 'TEMPLATE' && (
                                <Button variant='outlined' onClick={addNewRow} startIcon={<IconPlus />}>
                                    Add Item
                                </Button>
                            )}
                        </Stack>
                        <Grid columns={columns} rows={toolSchema} disabled={dialogProps.type === 'TEMPLATE'} onRowUpdate={onRowUpdate} />
                    </Box>
                    <Box>
                        <Box sx={{ display: 'flex', alignItems: 'center', justifyContent: 'space-between' }}>
                            <Stack sx={{ position: 'relative', alignItems: 'center' }} direction='row'>
                                <Typography variant='overline'>Javascript Function</Typography>
                                <TooltipWithParser title='Function to execute when tool is being used. You can use properties specified in Input Schema as variables. For example, if the property is <code>userid</code>, you can use as <code>$userid</code>. Return value must be a string. You can also override the code from API by following this <a target="_blank" href="https://docs.flowiseai.com/tools/custom-tool#override-function-from-api">guide</a>' />
                            </Stack>
                            <Stack direction='row'>
                                <Button
                                    style={{ marginBottom: 10, marginRight: 10 }}
                                    color='secondary'
                                    variant='text'
                                    onClick={() => setShowHowToDialog(true)}
                                >
                                    How to use Function
                                </Button>
                                {dialogProps.type !== 'TEMPLATE' && (
                                    <Button style={{ marginBottom: 10 }} variant='outlined' onClick={() => setToolFunc(exampleAPIFunc)}>
                                        See Example
                                    </Button>
                                )}
                            </Stack>
                        </Box>
                        <CodeEditor
                            disabled={dialogProps.type === 'TEMPLATE'}
                            value={toolFunc}
                            theme={customization.isDarkMode ? 'dark' : 'light'}
                            lang={'js'}
                            onValueChange={(code) => setToolFunc(code)}
                        />
                    </Box>
                </Box>
            </DialogContent>
            <DialogActions sx={{ p: 3 }}>
                {dialogProps.type === 'EDIT' && (
                    <StyledButton color='error' variant='contained' onClick={() => deleteTool()}>
                        Delete
                    </StyledButton>
                )}
                {dialogProps.type === 'TEMPLATE' && (
                    <StyledButton color='secondary' variant='contained' onClick={useToolTemplate}>
                        Use Template
                    </StyledButton>
                )}
                {dialogProps.type !== 'TEMPLATE' && (
                    <StyledButton
                        disabled={!(toolName && toolDesc)}
                        variant='contained'
                        onClick={() => (dialogProps.type === 'ADD' || dialogProps.type === 'IMPORT' ? addNewTool() : saveTool())}
                    >
                        {dialogProps.confirmButtonName}
                    </StyledButton>
                )}
            </DialogActions>
            <ConfirmDialog />
            <HowToUseFunctionDialog show={showHowToDialog} onCancel={() => setShowHowToDialog(false)} />
        </Dialog>
    ) : null

    return createPortal(component, portalElement)
}

ToolDialog.propTypes = {
    show: PropTypes.bool,
    dialogProps: PropTypes.object,
    onUseTemplate: PropTypes.func,
    onCancel: PropTypes.func,
    onConfirm: PropTypes.func,
    setError: PropTypes.func
}

export default ToolDialog<|MERGE_RESOLUTION|>--- conflicted
+++ resolved
@@ -31,15 +31,9 @@
 import { HIDE_CANVAS_DIALOG, SHOW_CANVAS_DIALOG } from '@/store/actions'
 
 const exampleAPIFunc = `/*
-<<<<<<< HEAD
 * You can use any libraries imported in AnswerAI
-* You can use properties specified in Output Schema as variables. Ex: Property = userid, Variable = $userid
-* You can get default flow config: $flow.sessionId, $flow.chatId, $flow.chatflowId, $flow.input
-=======
-* You can use any libraries imported in Flowise
 * You can use properties specified in Input Schema as variables. Ex: Property = userid, Variable = $userid
 * You can get default flow config: $flow.sessionId, $flow.chatId, $flow.chatflowId, $flow.input, $flow.state
->>>>>>> d4b41689
 * You can get custom variables: $vars.<variable-name>
 * Must return a string value at the end of function
 */
