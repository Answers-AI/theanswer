import PropTypes from 'prop-types'
import { Handle, Position, useUpdateNodeInternals } from 'reactflow'
import { useEffect, useRef, useState, useContext } from 'react'
import { useSelector } from 'react-redux'

// material-ui
import { useTheme, styled } from '@mui/material/styles'
import { Popper, Box, Typography, Tooltip, IconButton, Button, TextField } from '@mui/material'
import { useGridApiContext } from '@mui/x-data-grid'
import IconAutoFixHigh from '@mui/icons-material/AutoFixHigh'
import { tooltipClasses } from '@mui/material/Tooltip'
import { IconArrowsMaximize, IconEdit, IconAlertTriangle, IconBulb } from '@tabler/icons-react'
import { Tabs } from '@mui/base/Tabs'
import Autocomplete, { autocompleteClasses } from '@mui/material/Autocomplete'

// project import
import { Dropdown } from '@/ui-component/dropdown/Dropdown'
import { MultiDropdown } from '@/ui-component/dropdown/MultiDropdown'
import { AsyncDropdown } from '@/ui-component/dropdown/AsyncDropdown'
import { Input } from '@/ui-component/input/Input'
import { DataGrid } from '@/ui-component/grid/DataGrid'
import { File } from '@/ui-component/file/File'
import { SwitchInput } from '@/ui-component/switch/Switch'
import { flowContext } from '@/store/context/ReactFlowContext'
import { JsonEditorInput } from '@/ui-component/json/JsonEditor'
import { TooltipWithParser } from '@/ui-component/tooltip/TooltipWithParser'
import { CodeEditor } from '@/ui-component/editor/CodeEditor'
<<<<<<< HEAD
import { ContentfulConfig } from '@/ui-component/contentful/ContentfulConfig'
=======
import { TabPanel } from '@/ui-component/tabs/TabPanel'
import { TabsList } from '@/ui-component/tabs/TabsList'
import { Tab } from '@/ui-component/tabs/Tab'
>>>>>>> d4b41689
import ToolDialog from '@/views/tools/ToolDialog'
import AssistantDialog from '@/views/assistants/AssistantDialog'
import FormatPromptValuesDialog from '@/ui-component/dialog/FormatPromptValuesDialog'
import ExpandTextDialog from '@/ui-component/dialog/ExpandTextDialog'
import ConditionDialog from '@/ui-component/dialog/ConditionDialog'
import PromptLangsmithHubDialog from '@/ui-component/dialog/PromptLangsmithHubDialog'
import ManageScrapedLinksDialog from '@/ui-component/dialog/ManageScrapedLinksDialog'
import CredentialInputHandler from './CredentialInputHandler'
import InputHintDialog from '@/ui-component/dialog/InputHintDialog'

// utils
import { getInputVariables, getCustomConditionOutputs, isValidConnection, getAvailableNodesForVariable } from '@/utils/genericHelper'

// const
import { FLOWISE_CREDENTIAL_ID } from '@/store/constant'

const EDITABLE_OPTIONS = ['selectedTool', 'selectedAssistant']

const CustomWidthTooltip = styled(({ className, ...props }) => <Tooltip {...props} classes={{ popper: className }} />)({
    [`& .${tooltipClasses.tooltip}`]: {
        maxWidth: 500
    }
})

const StyledPopper = styled(Popper)({
    boxShadow: '0px 8px 10px -5px rgb(0 0 0 / 20%), 0px 16px 24px 2px rgb(0 0 0 / 14%), 0px 6px 30px 5px rgb(0 0 0 / 12%)',
    borderRadius: '10px',
    [`& .${autocompleteClasses.listbox}`]: {
        boxSizing: 'border-box',
        '& ul': {
            padding: 10,
            margin: 10
        }
    }
})

// ===========================|| NodeInputHandler ||=========================== //

const NodeInputHandler = ({
    inputAnchor,
    inputParam,
    data,
    disabled = false,
    isAdditionalParams = false,
    disablePadding = false,
    onHideNodeInfoDialog
}) => {
    const theme = useTheme()
    const customization = useSelector((state) => state.customization)
    const ref = useRef(null)
    const { reactFlowInstance, deleteEdge } = useContext(flowContext)
    const updateNodeInternals = useUpdateNodeInternals()
    const [position, setPosition] = useState(0)
    const [showExpandDialog, setShowExpandDialog] = useState(false)
    const [expandDialogProps, setExpandDialogProps] = useState({})
    const [showAsyncOptionDialog, setAsyncOptionEditDialog] = useState('')
    const [asyncOptionEditDialogProps, setAsyncOptionEditDialogProps] = useState({})
    const [reloadTimestamp, setReloadTimestamp] = useState(Date.now().toString())
    const [showFormatPromptValuesDialog, setShowFormatPromptValuesDialog] = useState(false)
    const [formatPromptValuesDialogProps, setFormatPromptValuesDialogProps] = useState({})
    const [showPromptHubDialog, setShowPromptHubDialog] = useState(false)
    const [showManageScrapedLinksDialog, setShowManageScrapedLinksDialog] = useState(false)
    const [manageScrapedLinksDialogProps, setManageScrapedLinksDialogProps] = useState({})
    const [showInputHintDialog, setShowInputHintDialog] = useState(false)
    const [inputHintDialogProps, setInputHintDialogProps] = useState({})
    const [showConditionDialog, setShowConditionDialog] = useState(false)
    const [conditionDialogProps, setConditionDialogProps] = useState({})
    const [tabValue, setTabValue] = useState(0)

    const onInputHintDialogClicked = (hint) => {
        const dialogProps = {
            ...hint
        }
        setInputHintDialogProps(dialogProps)
        setShowInputHintDialog(true)
    }

    const onExpandDialogClicked = (value, inputParam, languageType) => {
        const dialogProps = {
            value,
            inputParam,
            disabled,
            languageType,
            confirmButtonName: 'Save',
            cancelButtonName: 'Cancel'
        }
        setExpandDialogProps(dialogProps)
        setShowExpandDialog(true)
    }

    const onConditionDialogClicked = (inputParam) => {
        const dialogProps = {
            data,
            inputParam,
            disabled,
            confirmButtonName: 'Save',
            cancelButtonName: 'Cancel'
        }
        setConditionDialogProps(dialogProps)
        setShowConditionDialog(true)
        onHideNodeInfoDialog(true)
    }

    const onShowPromptHubButtonClicked = () => {
        setShowPromptHubDialog(true)
    }

    const onShowPromptHubButtonSubmit = (templates) => {
        setShowPromptHubDialog(false)
        for (const t of templates) {
            if (Object.prototype.hasOwnProperty.call(data.inputs, t.type)) {
                data.inputs[t.type] = t.template
            }
        }
    }

    const onManageLinksDialogClicked = (url, selectedLinks, relativeLinksMethod, limit) => {
        const dialogProps = {
            url,
            relativeLinksMethod,
            limit,
            selectedLinks,
            confirmButtonName: 'Save',
            cancelButtonName: 'Cancel'
        }
        setManageScrapedLinksDialogProps(dialogProps)
        setShowManageScrapedLinksDialog(true)
    }

    const onManageLinksDialogSave = (url, links) => {
        setShowManageScrapedLinksDialog(false)
        data.inputs.url = url
        data.inputs.selectedLinks = links
    }

    const getJSONValue = (templateValue) => {
        if (!templateValue) return ''
        const obj = {}
        const inputVariables = getInputVariables(templateValue)
        for (const inputVariable of inputVariables) {
            obj[inputVariable] = ''
        }
        if (Object.keys(obj).length) return JSON.stringify(obj)
        return ''
    }

    const getDataGridColDef = (columns, inputParam) => {
        const colDef = []
        for (const column of columns) {
            const stateNode = reactFlowInstance ? reactFlowInstance.getNodes().find((node) => node.data.name === 'seqState') : null
            if (column.type === 'asyncSingleSelect' && column.loadMethod && column.loadMethod.includes('loadStateKeys')) {
                if (stateNode) {
                    const tabParam = stateNode.data.inputParams.find((param) => param.tabIdentifier)
                    if (tabParam && tabParam.tabs.length > 0) {
                        const selectedTabIdentifier = tabParam.tabIdentifier

                        const selectedTab =
                            stateNode.data.inputs[`${selectedTabIdentifier}_${stateNode.data.id}`] ||
                            tabParam.default ||
                            tabParam.tabs[0].name

                        const datagridValues = stateNode.data.inputs[selectedTab]
                        if (datagridValues) {
                            try {
                                const parsedDatagridValues = JSON.parse(datagridValues)
                                const keys = Array.isArray(parsedDatagridValues)
                                    ? parsedDatagridValues.map((item) => item.key)
                                    : Object.keys(parsedDatagridValues)
                                colDef.push({
                                    ...column,
                                    field: column.field,
                                    headerName: column.headerName,
                                    type: 'singleSelect',
                                    editable: true,
                                    valueOptions: keys
                                })
                            } catch (error) {
                                console.error('Error parsing stateMemory', error)
                            }
                        }
                    }
                } else {
                    colDef.push({
                        ...column,
                        field: column.field,
                        headerName: column.headerName,
                        type: 'singleSelect',
                        editable: true,
                        valueOptions: []
                    })
                }
            } else if (column.type === 'freeSolo') {
                const preLoadOptions = []
                if (column.loadMethod && column.loadMethod.includes('getPreviousMessages')) {
                    const nodes = getAvailableNodesForVariable(
                        reactFlowInstance?.getNodes() || [],
                        reactFlowInstance?.getEdges() || [],
                        data.id,
                        inputParam.id
                    )
                    for (const node of nodes) {
                        preLoadOptions.push({
                            value: `$${node.id}`,
                            label: `Output from ${node.data.id}`
                        })
                    }
                }
                if (column.loadMethod && column.loadMethod.includes('loadStateKeys')) {
                    if (stateNode) {
                        const tabParam = stateNode.data.inputParams.find((param) => param.tabIdentifier)
                        if (tabParam && tabParam.tabs.length > 0) {
                            const selectedTabIdentifier = tabParam.tabIdentifier

                            const selectedTab =
                                stateNode.data.inputs[`${selectedTabIdentifier}_${stateNode.data.id}`] ||
                                tabParam.default ||
                                tabParam.tabs[0].name

                            const datagridValues = stateNode.data.inputs[selectedTab]
                            if (datagridValues) {
                                try {
                                    const parsedDatagridValues = JSON.parse(datagridValues)
                                    const keys = Array.isArray(parsedDatagridValues)
                                        ? parsedDatagridValues.map((item) => item.key)
                                        : Object.keys(parsedDatagridValues)
                                    for (const key of keys) {
                                        preLoadOptions.push({
                                            value: `$flow.state.${key}`,
                                            label: `Value from ${key}`
                                        })
                                    }
                                } catch (error) {
                                    console.error('Error parsing stateMemory', error)
                                }
                            }
                        }
                    }
                }
                colDef.push({
                    ...column,
                    field: column.field,
                    headerName: column.headerName,
                    renderEditCell: ({ id, field, value }) => {
                        // eslint-disable-next-line react-hooks/rules-of-hooks
                        const apiRef = useGridApiContext()
                        return (
                            <Autocomplete
                                id={column.field}
                                freeSolo
                                fullWidth
                                options={[...preLoadOptions, ...column.valueOptions]}
                                value={value}
                                PopperComponent={StyledPopper}
                                renderInput={(params) => <TextField {...params} />}
                                renderOption={(props, option) => (
                                    <li {...props}>
                                        <div>
                                            <strong>{option.value}</strong>
                                            <br />
                                            <small>{option.label}</small>
                                        </div>
                                    </li>
                                )}
                                getOptionLabel={(option) => {
                                    return typeof option === 'string' ? option : option.value
                                }}
                                onInputChange={(event, newValue) => {
                                    apiRef.current.setEditCellValue({ id, field, value: newValue })
                                }}
                                sx={{
                                    '& .MuiInputBase-root': {
                                        height: '50px' // Adjust this value as needed
                                    },
                                    '& .MuiOutlinedInput-root': {
                                        border: 'none'
                                    },
                                    '& .MuiOutlinedInput-root .MuiOutlinedInput-notchedOutline': {
                                        border: 'none'
                                    }
                                }}
                            />
                        )
                    }
                })
            } else {
                colDef.push(column)
            }
        }
        return colDef
    }

    const getTabValue = (inputParam) => {
        return inputParam.tabs.findIndex((item) => item.name === data.inputs[`${inputParam.tabIdentifier}_${data.id}`]) >= 0
            ? inputParam.tabs.findIndex((item) => item.name === data.inputs[`${inputParam.tabIdentifier}_${data.id}`])
            : tabValue
    }

    const onEditJSONClicked = (value, inputParam) => {
        // Preset values if the field is format prompt values
        let inputValue = value
        if (inputParam.name === 'promptValues' && !value) {
            const templateValue =
                (data.inputs['template'] ?? '') +
                (data.inputs['systemMessagePrompt'] ?? '') +
                (data.inputs['humanMessagePrompt'] ?? '') +
                (data.inputs['workerPrompt'] ?? '')
            inputValue = getJSONValue(templateValue)
        }
        const dialogProp = {
            value: inputValue,
            inputParam,
            nodes: reactFlowInstance?.getNodes() || [],
            edges: reactFlowInstance?.getEdges() || [],
            nodeId: data.id,
            data
        }
        setFormatPromptValuesDialogProps(dialogProp)
        setShowFormatPromptValuesDialog(true)
    }

    const onExpandDialogSave = (newValue, inputParamName) => {
        data.inputs[inputParamName] = newValue
        setShowExpandDialog(false)
    }

    const onConditionDialogSave = (newData, inputParam, tabValue) => {
        data.inputs[`${inputParam.tabIdentifier}_${data.id}`] = inputParam.tabs[tabValue].name

        const existingEdges = reactFlowInstance?.getEdges().filter((edge) => edge.source === data.id) || []
        const { outputAnchors, toBeRemovedEdgeIds } = getCustomConditionOutputs(
            newData.inputs[inputParam.tabs[tabValue].name],
            data.id,
            existingEdges,
            inputParam.tabs[tabValue].type === 'datagrid'
        )
        if (!outputAnchors) return
        data.outputAnchors = outputAnchors
        for (const edgeId of toBeRemovedEdgeIds) {
            deleteEdge(edgeId)
        }
        setShowConditionDialog(false)
        onHideNodeInfoDialog(false)
    }

    const editAsyncOption = (inputParamName, inputValue) => {
        if (inputParamName === 'selectedTool') {
            setAsyncOptionEditDialogProps({
                title: 'Edit Tool',
                type: 'EDIT',
                cancelButtonName: 'Cancel',
                confirmButtonName: 'Save',
                toolId: inputValue
            })
        } else if (inputParamName === 'selectedAssistant') {
            setAsyncOptionEditDialogProps({
                title: 'Edit Assistant',
                type: 'EDIT',
                cancelButtonName: 'Cancel',
                confirmButtonName: 'Save',
                assistantId: inputValue
            })
        }
        setAsyncOptionEditDialog(inputParamName)
    }

    const addAsyncOption = (inputParamName) => {
        if (inputParamName === 'selectedTool') {
            setAsyncOptionEditDialogProps({
                title: 'Add New Tool',
                type: 'ADD',
                cancelButtonName: 'Cancel',
                confirmButtonName: 'Add'
            })
        } else if (inputParamName === 'selectedAssistant') {
            setAsyncOptionEditDialogProps({
                title: 'Add New Assistant',
                type: 'ADD',
                cancelButtonName: 'Cancel',
                confirmButtonName: 'Add'
            })
        }
        setAsyncOptionEditDialog(inputParamName)
    }

    const onConfirmAsyncOption = (selectedOptionId = '') => {
        if (!selectedOptionId) {
            data.inputs[showAsyncOptionDialog] = ''
        } else {
            data.inputs[showAsyncOptionDialog] = selectedOptionId
            setReloadTimestamp(Date.now().toString())
        }
        setAsyncOptionEditDialogProps({})
        setAsyncOptionEditDialog('')
    }

    useEffect(() => {
        if (ref.current && ref.current.offsetTop && ref.current.clientHeight) {
            setPosition(ref.current.offsetTop + ref.current.clientHeight / 2)
            updateNodeInternals(data.id)
        }
    }, [data.id, ref, updateNodeInternals])

    useEffect(() => {
        updateNodeInternals(data.id)
    }, [data.id, position, updateNodeInternals])

    return (
        <div ref={ref}>
            {inputAnchor && (
                <>
                    <CustomWidthTooltip placement='left' title={inputAnchor.type}>
                        <Handle
                            type='target'
                            position={Position.Left}
                            key={inputAnchor.id}
                            id={inputAnchor.id}
                            isValidConnection={(connection) => isValidConnection(connection, reactFlowInstance)}
                            style={{
                                height: 10,
                                width: 10,
                                backgroundColor: data.selected ? theme.palette.primary.main : theme.palette.text.secondary,
                                top: position
                            }}
                        />
                    </CustomWidthTooltip>
                    <Box sx={{ p: 2 }}>
                        <Typography>
                            {inputAnchor.label}
                            {!inputAnchor.optional && <span style={{ color: 'red' }}>&nbsp;*</span>}
                            {inputAnchor.description && <TooltipWithParser style={{ marginLeft: 10 }} title={inputAnchor.description} />}
                        </Typography>
                    </Box>
                </>
            )}

            {((inputParam && !inputParam.additionalParams) || isAdditionalParams) && (
                <>
                    {inputParam.acceptVariable && !isAdditionalParams && (
                        <CustomWidthTooltip placement='left' title={inputParam.type}>
                            <Handle
                                type='target'
                                position={Position.Left}
                                key={inputParam.id}
                                id={inputParam.id}
                                isValidConnection={(connection) => isValidConnection(connection, reactFlowInstance)}
                                style={{
                                    height: 10,
                                    width: 10,
                                    backgroundColor: data.selected ? theme.palette.primary.main : theme.palette.text.secondary,
                                    top: position
                                }}
                            />
                        </CustomWidthTooltip>
                    )}
                    <Box sx={{ p: disablePadding ? 0 : 2 }}>
                        {(data.name === 'promptTemplate' || data.name === 'chatPromptTemplate') &&
                            (inputParam.name === 'template' || inputParam.name === 'systemMessagePrompt') && (
                                <>
                                    <Button
                                        style={{
                                            display: 'flex',
                                            flexDirection: 'row',
                                            width: '100%'
                                        }}
                                        disabled={disabled}
                                        sx={{ borderRadius: 25, width: '100%', mb: 2, mt: 0 }}
                                        variant='outlined'
                                        onClick={() => onShowPromptHubButtonClicked()}
                                        endIcon={<IconAutoFixHigh />}
                                    >
                                        Langchain Hub
                                    </Button>
                                    <PromptLangsmithHubDialog
                                        promptType={inputParam.name}
                                        show={showPromptHubDialog}
                                        onCancel={() => setShowPromptHubDialog(false)}
                                        onSubmit={onShowPromptHubButtonSubmit}
                                    ></PromptLangsmithHubDialog>
                                </>
                            )}
                        <div style={{ display: 'flex', flexDirection: 'row' }}>
                            <Typography>
                                {inputParam.label}
                                {!inputParam.optional && <span style={{ color: 'red' }}>&nbsp;*</span>}
                                {inputParam.description && <TooltipWithParser style={{ marginLeft: 10 }} title={inputParam.description} />}
                            </Typography>
                            <div style={{ flexGrow: 1 }}></div>
                            {inputParam.hint && isAdditionalParams && (
                                <Button
                                    sx={{ p: 0, px: 2 }}
                                    color='secondary'
                                    variant='text'
                                    onClick={() => {
                                        onInputHintDialogClicked(inputParam.hint)
                                    }}
                                    startIcon={<IconBulb size={17} />}
                                >
                                    {inputParam.hint.label}
                                </Button>
                            )}
                            {((inputParam.type === 'string' && inputParam.rows) || inputParam.type === 'code') && (
                                <IconButton
                                    size='small'
                                    sx={{
                                        height: 25,
                                        width: 25
                                    }}
                                    title='Expand'
                                    color='primary'
                                    onClick={() =>
                                        onExpandDialogClicked(data.inputs[inputParam.name] ?? inputParam.default ?? '', inputParam)
                                    }
                                >
                                    <IconArrowsMaximize />
                                </IconButton>
                            )}
                        </div>
                        {inputParam.warning && (
                            <div
                                style={{
                                    display: 'flex',
                                    flexDirection: 'row',
                                    alignItems: 'center',
                                    borderRadius: 10,
                                    background: 'rgb(254,252,191)',
                                    padding: 10,
                                    marginTop: 10,
                                    marginBottom: 10
                                }}
                            >
                                <IconAlertTriangle size={30} color='orange' />
                                <span style={{ color: 'rgb(116,66,16)', marginLeft: 10 }}>{inputParam.warning}</span>
                            </div>
                        )}
                        {inputParam.type === 'credential' && (
                            <CredentialInputHandler
                                disabled={disabled}
                                data={data}
                                inputParam={inputParam}
                                onSelect={(newValue) => {
                                    data.credential = newValue
                                    data.inputs[FLOWISE_CREDENTIAL_ID] = newValue // in case data.credential is not updated
                                }}
                            />
                        )}
<<<<<<< HEAD

                        {inputParam.type === 'contentfulConfig' && (
                            <ContentfulConfig
                                disabled={disabled}
                                onChange={(newValue) => (data.inputs[inputParam.name] = newValue)}
                                value={data.inputs[inputParam.name] ?? inputParam.default ?? ''}
                                nodeData={data}
                                isDarkMode={customization.isDarkMode}
                            />
                        )}

=======
                        {inputParam.type === 'tabs' && (
                            <>
                                <Tabs
                                    value={getTabValue(inputParam)}
                                    onChange={(event, val) => {
                                        setTabValue(val)
                                        data.inputs[`${inputParam.tabIdentifier}_${data.id}`] = inputParam.tabs[val].name
                                    }}
                                    aria-label='tabs'
                                    variant='fullWidth'
                                    defaultValue={getTabValue(inputParam)}
                                >
                                    <TabsList>
                                        {inputParam.tabs.map((inputChildParam, index) => (
                                            <Tab key={index}>{inputChildParam.label}</Tab>
                                        ))}
                                    </TabsList>
                                </Tabs>
                                {inputParam.tabs.map((inputChildParam, index) => (
                                    <TabPanel key={index} value={getTabValue(inputParam)} index={index}>
                                        <NodeInputHandler
                                            disabled={inputChildParam.disabled}
                                            inputParam={inputChildParam}
                                            data={data}
                                            isAdditionalParams={true}
                                            disablePadding={true}
                                        />
                                    </TabPanel>
                                ))}
                            </>
                        )}
>>>>>>> d4b41689
                        {inputParam.type === 'file' && (
                            <File
                                disabled={disabled}
                                fileType={inputParam.fileType || '*'}
                                onChange={(newValue) => (data.inputs[inputParam.name] = newValue)}
                                value={data.inputs[inputParam.name] ?? inputParam.default ?? 'Choose a file to upload'}
                            />
                        )}
                        {inputParam.type === 'boolean' && (
                            <SwitchInput
                                disabled={disabled}
                                onChange={(newValue) => (data.inputs[inputParam.name] = newValue)}
                                value={data.inputs[inputParam.name] ?? inputParam.default ?? false}
                            />
                        )}
                        {inputParam.type === 'datagrid' && (
                            <DataGrid
                                disabled={disabled}
                                columns={getDataGridColDef(inputParam.datagrid, inputParam)}
                                hideFooter={true}
                                rows={data.inputs[inputParam.name] ?? JSON.stringify(inputParam.default) ?? []}
                                onChange={(newValue) => (data.inputs[inputParam.name] = newValue)}
                            />
                        )}
                        {inputParam.type === 'code' && (
                            <>
                                <div style={{ display: 'flex', flexDirection: 'row', justifyContent: 'flex-start' }}>
                                    {inputParam.codeExample && (
                                        <Button
                                            variant='outlined'
                                            onClick={() => {
                                                data.inputs[inputParam.name] = inputParam.codeExample
                                            }}
                                        >
                                            See Example
                                        </Button>
                                    )}
                                </div>
                                <div
                                    style={{
                                        marginTop: '10px',
                                        border: '1px solid',
                                        borderColor: theme.palette.grey['300'],
                                        borderRadius: '6px',
                                        height: inputParam.rows ? '100px' : '200px'
                                    }}
                                >
                                    <CodeEditor
                                        disabled={disabled}
                                        value={data.inputs[inputParam.name] ?? inputParam.default ?? ''}
                                        height={inputParam.rows ? '100px' : '200px'}
                                        theme={customization.isDarkMode ? 'dark' : 'light'}
                                        lang={'js'}
                                        placeholder={inputParam.placeholder}
                                        onValueChange={(code) => (data.inputs[inputParam.name] = code)}
                                        basicSetup={{ highlightActiveLine: false, highlightActiveLineGutter: false }}
                                    />
                                </div>
                            </>
                        )}
                        {(inputParam.type === 'string' || inputParam.type === 'password' || inputParam.type === 'number') && (
                            <Input
                                key={data.inputs[inputParam.name]}
                                disabled={disabled}
                                inputParam={inputParam}
                                onChange={(newValue) => (data.inputs[inputParam.name] = newValue)}
                                value={data.inputs[inputParam.name] ?? inputParam.default ?? ''}
                                nodes={inputParam?.acceptVariable && reactFlowInstance ? reactFlowInstance.getNodes() : []}
                                edges={inputParam?.acceptVariable && reactFlowInstance ? reactFlowInstance.getEdges() : []}
                                nodeId={data.id}
                            />
                        )}
                        {inputParam.type === 'json' && (
                            <>
                                {!inputParam?.acceptVariable && (
                                    <JsonEditorInput
                                        disabled={disabled}
                                        onChange={(newValue) => (data.inputs[inputParam.name] = newValue)}
                                        value={
                                            data.inputs[inputParam.name] ||
                                            inputParam.default ||
                                            getJSONValue(data.inputs['workerPrompt']) ||
                                            ''
                                        }
                                        isSequentialAgent={data.category === 'Sequential Agents'}
                                        isDarkMode={customization.isDarkMode}
                                    />
                                )}
                                {inputParam?.acceptVariable && (
                                    <>
                                        <Button
                                            sx={{
                                                borderRadius: 25,
                                                width: '100%',
                                                mb: 0,
                                                mt: 2
                                            }}
                                            variant='outlined'
                                            disabled={disabled}
                                            onClick={() => onEditJSONClicked(data.inputs[inputParam.name] ?? '', inputParam)}
                                        >
                                            {inputParam.label}
                                        </Button>
                                        <FormatPromptValuesDialog
                                            show={showFormatPromptValuesDialog}
                                            dialogProps={formatPromptValuesDialogProps}
                                            onCancel={() => setShowFormatPromptValuesDialog(false)}
                                            onChange={(newValue) => (data.inputs[inputParam.name] = newValue)}
                                        ></FormatPromptValuesDialog>
                                    </>
                                )}
                            </>
                        )}
                        {inputParam.type === 'options' && (
                            <Dropdown
                                disabled={disabled}
                                name={inputParam.name}
                                options={inputParam.options}
                                onSelect={(newValue) => (data.inputs[inputParam.name] = newValue)}
                                value={data.inputs[inputParam.name] ?? inputParam.default ?? 'choose an option'}
                            />
                        )}
                        {inputParam.type === 'multiOptions' && (
                            <MultiDropdown
                                disabled={disabled}
                                name={inputParam.name}
                                options={inputParam.options}
                                onSelect={(newValue) => (data.inputs[inputParam.name] = newValue)}
                                value={data.inputs[inputParam.name] ?? inputParam.default ?? 'choose an option'}
                            />
                        )}
                        {inputParam.type === 'asyncOptions' && (
                            <>
                                {data.inputParams.length === 1 && <div style={{ marginTop: 10 }} />}
                                <div key={reloadTimestamp} style={{ display: 'flex', flexDirection: 'row' }}>
                                    <AsyncDropdown
                                        disabled={disabled}
                                        name={inputParam.name}
                                        nodeData={data}
                                        value={data.inputs[inputParam.name] ?? inputParam.default ?? 'choose an option'}
                                        isCreateNewOption={EDITABLE_OPTIONS.includes(inputParam.name)}
                                        onSelect={(newValue) => (data.inputs[inputParam.name] = newValue)}
                                        onCreateNew={() => addAsyncOption(inputParam.name)}
                                    />
                                    {EDITABLE_OPTIONS.includes(inputParam.name) && data.inputs[inputParam.name] && (
                                        <IconButton
                                            title='Edit'
                                            color='primary'
                                            size='small'
                                            onClick={() => editAsyncOption(inputParam.name, data.inputs[inputParam.name])}
                                        >
                                            <IconEdit />
                                        </IconButton>
                                    )}
                                </div>
                            </>
                        )}
                        {/* CUSTOM INPUT LOGIC */}
                        {inputParam.type.includes('conditionFunction') && (
                            <>
                                <Button
                                    style={{
                                        display: 'flex',
                                        flexDirection: 'row',
                                        width: '100%'
                                    }}
                                    sx={{ borderRadius: '12px', width: '100%', mt: 1 }}
                                    variant='outlined'
                                    onClick={() => onConditionDialogClicked(inputParam)}
                                >
                                    {inputParam.label}
                                </Button>
                            </>
                        )}
                        {(data.name === 'cheerioWebScraper' ||
                            data.name === 'puppeteerWebScraper' ||
                            data.name === 'playwrightWebScraper') &&
                            inputParam.name === 'url' && (
                                <>
                                    <Button
                                        style={{
                                            display: 'flex',
                                            flexDirection: 'row',
                                            width: '100%'
                                        }}
                                        disabled={disabled}
                                        sx={{ borderRadius: '12px', width: '100%', mt: 1 }}
                                        variant='outlined'
                                        onClick={() =>
                                            onManageLinksDialogClicked(
                                                data.inputs[inputParam.name] ?? inputParam.default ?? '',
                                                data.inputs.selectedLinks,
                                                data.inputs['relativeLinksMethod'] ?? 'webCrawl',
                                                parseInt(data.inputs['limit']) ?? 0
                                            )
                                        }
                                    >
                                        Manage Links
                                    </Button>
                                    <ManageScrapedLinksDialog
                                        show={showManageScrapedLinksDialog}
                                        dialogProps={manageScrapedLinksDialogProps}
                                        onCancel={() => setShowManageScrapedLinksDialog(false)}
                                        onSave={onManageLinksDialogSave}
                                    />
                                </>
                            )}
                    </Box>
                </>
            )}
            <ToolDialog
                show={showAsyncOptionDialog === 'selectedTool'}
                dialogProps={asyncOptionEditDialogProps}
                onCancel={() => setAsyncOptionEditDialog('')}
                onConfirm={onConfirmAsyncOption}
            ></ToolDialog>
            <AssistantDialog
                show={showAsyncOptionDialog === 'selectedAssistant'}
                dialogProps={asyncOptionEditDialogProps}
                onCancel={() => setAsyncOptionEditDialog('')}
                onConfirm={onConfirmAsyncOption}
            ></AssistantDialog>
            <ExpandTextDialog
                show={showExpandDialog}
                dialogProps={expandDialogProps}
                onCancel={() => setShowExpandDialog(false)}
                onConfirm={(newValue, inputParamName) => onExpandDialogSave(newValue, inputParamName)}
                onInputHintDialogClicked={onInputHintDialogClicked}
            ></ExpandTextDialog>
            <ConditionDialog
                show={showConditionDialog}
                dialogProps={conditionDialogProps}
                onCancel={() => {
                    setShowConditionDialog(false)
                    onHideNodeInfoDialog(false)
                }}
                onConfirm={(newData, inputParam, tabValue) => onConditionDialogSave(newData, inputParam, tabValue)}
            ></ConditionDialog>
            <InputHintDialog
                show={showInputHintDialog}
                dialogProps={inputHintDialogProps}
                onCancel={() => setShowInputHintDialog(false)}
            ></InputHintDialog>
        </div>
    )
}

NodeInputHandler.propTypes = {
    inputAnchor: PropTypes.object,
    inputParam: PropTypes.object,
    data: PropTypes.object,
    disabled: PropTypes.bool,
    isAdditionalParams: PropTypes.bool,
    disablePadding: PropTypes.bool,
    onHideNodeInfoDialog: PropTypes.func
}

export default NodeInputHandler<|MERGE_RESOLUTION|>--- conflicted
+++ resolved
@@ -25,13 +25,10 @@
 import { JsonEditorInput } from '@/ui-component/json/JsonEditor'
 import { TooltipWithParser } from '@/ui-component/tooltip/TooltipWithParser'
 import { CodeEditor } from '@/ui-component/editor/CodeEditor'
-<<<<<<< HEAD
 import { ContentfulConfig } from '@/ui-component/contentful/ContentfulConfig'
-=======
 import { TabPanel } from '@/ui-component/tabs/TabPanel'
 import { TabsList } from '@/ui-component/tabs/TabsList'
 import { Tab } from '@/ui-component/tabs/Tab'
->>>>>>> d4b41689
 import ToolDialog from '@/views/tools/ToolDialog'
 import AssistantDialog from '@/views/assistants/AssistantDialog'
 import FormatPromptValuesDialog from '@/ui-component/dialog/FormatPromptValuesDialog'
@@ -577,7 +574,6 @@
                                 }}
                             />
                         )}
-<<<<<<< HEAD
 
                         {inputParam.type === 'contentfulConfig' && (
                             <ContentfulConfig
@@ -589,7 +585,6 @@
                             />
                         )}
 
-=======
                         {inputParam.type === 'tabs' && (
                             <>
                                 <Tabs
@@ -621,7 +616,6 @@
                                 ))}
                             </>
                         )}
->>>>>>> d4b41689
                         {inputParam.type === 'file' && (
                             <File
                                 disabled={disabled}
