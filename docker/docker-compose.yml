version: '3.1'

services:
    flowise:
        image: theanswerai/flowise:latest
        build:
            context: ..
        restart: always
        environment:
            - PORT=${PORT}
            - CORS_ORIGINS=${CORS_ORIGINS}
            - IFRAME_ORIGINS=${IFRAME_ORIGINS}
            - FLOWISE_USERNAME=${FLOWISE_USERNAME}
            - FLOWISE_PASSWORD=${FLOWISE_PASSWORD}
            - FLOWISE_FILE_SIZE_LIMIT=${FLOWISE_FILE_SIZE_LIMIT}
            - DEBUG=${DEBUG}
            - DATABASE_PATH=${DATABASE_PATH}
            - DATABASE_TYPE=${DATABASE_TYPE}
            - DATABASE_PORT=${DATABASE_PORT}
            - DATABASE_HOST=${DATABASE_HOST}
            - DATABASE_NAME=${DATABASE_NAME}
            - DATABASE_USER=${DATABASE_USER}
            - DATABASE_PASSWORD=${DATABASE_PASSWORD}
            - DATABASE_SSL=${DATABASE_SSL}
            - DATABASE_SSL_KEY_BASE64=${DATABASE_SSL_KEY_BASE64}
            - APIKEY_PATH=${APIKEY_PATH}
            - SECRETKEY_PATH=${SECRETKEY_PATH}
            - FLOWISE_SECRETKEY_OVERWRITE=${FLOWISE_SECRETKEY_OVERWRITE}
            - LOG_LEVEL=${LOG_LEVEL}
            - LOG_PATH=${LOG_PATH}
            - BLOB_STORAGE_PATH=${BLOB_STORAGE_PATH}
            - DISABLE_FLOWISE_TELEMETRY=${DISABLE_FLOWISE_TELEMETRY}
            - MODEL_LIST_CONFIG_JSON=${MODEL_LIST_CONFIG_JSON}
            - DOMAIN=${DOMAIN}
            - AUTH0_JWKS_URI=${AUTH0_JWKS_URI}
            - AUTH0_SECRET=${AUTH0_SECRET}
            - AUTH0_ISSUER_BASE_URL=${AUTH0_ISSUER_BASE_URL}
            - AUTH0_BASE_URL=${AUTH0_BASE_URL}
            - AUTH0_CLIENT_ID=${AUTH0_CLIENT_ID}
            - AUTH0_CLIENT_SECRET=${AUTH0_CLIENT_SECRET}
            - AUTH0_AUDIENCE=${AUTH0_AUDIENCE}
            - AUTH0_SCOPE=${AUTH0_SCOPE}
            - AUTH0_TOKEN_SIGN_ALG=${AUTH0_TOKEN_SIGN_ALG}
            - AUTH0_ORGANIZATION_ID=${AUTH0_ORGANIZATION_ID}
            - MY_APP_VITE_AUTH_DOMAIN=${MY_APP_VITE_AUTH_DOMAIN}
            - MY_APP_VITE_AUTH_CLIENT_ID=${MY_APP_VITE_AUTH_CLIENT_ID}
            - MY_APP_VITE_AUTH_AUDIENCE=${MY_APP_VITE_AUTH_AUDIENCE}
            - MY_APP_VITE_AUTH_ORGANIZATION_ID=${MY_APP_VITE_AUTH_ORGANIZATION_ID}
        ports:
            - '${PORT}:${PORT}'
        volumes:
            - ~/.flowise:/root/.flowise
<<<<<<< HEAD
        env_file:
            - .env
        #command: /bin/sh -c "sleep 3; yarn start"
=======
        entrypoint: /bin/sh -c "sleep 3; flowise start"
>>>>>>> d4b41689
<|MERGE_RESOLUTION|>--- conflicted
+++ resolved
@@ -50,10 +50,6 @@
             - '${PORT}:${PORT}'
         volumes:
             - ~/.flowise:/root/.flowise
-<<<<<<< HEAD
         env_file:
             - .env
-        #command: /bin/sh -c "sleep 3; yarn start"
-=======
-        entrypoint: /bin/sh -c "sleep 3; flowise start"
->>>>>>> d4b41689
+        entrypoint: /bin/sh -c "sleep 3; flowise start"