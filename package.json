{
    "name": "flowise",
    "version": "2.0.4",
    "private": true,
    "homepage": "https://flowiseai.com",
    "workspaces": [
        "packages/*",
        "flowise",
        "ui",
        "components"
    ],
    "scripts": {
        "build": "turbo run build",
        "build-force": "pnpm clean && turbo run build --force",
        "dev": "turbo run dev",
        "start": "run-script-os",
        "start:windows": "cd packages/server/bin && run start",
        "start:default": "cd packages/server/bin && ./run start",
        "clean": "pnpm --filter \"./packages/**\" clean",
        "nuke": "pnpm --filter \"./packages/**\" nuke && rimraf node_modules .turbo",
        "format": "prettier --write \"**/*.{ts,tsx,md}\"",
        "lint": "eslint \"**/*.{js,jsx,ts,tsx,json,md}\"",
        "lint-fix": "pnpm lint --fix",
        "quick": "pretty-quick --staged",
        "postinstall": "husky install",
        "migration:generate": "turbo typeorm:migration-generate",
        "migration:run": "npx dotenv -- turbo typeorm:migration-run",
        "migration:show": "npx dotenv -- turbo typeorm:migration-show"
    },
    "lint-staged": {
        "*.{js,jsx,ts,tsx,json,md}": "eslint --fix"
    },
    "devDependencies": {
        "@babel/preset-env": "^7.19.4",
        "@babel/preset-typescript": "7.18.6",
        "@types/express": "^4.17.13",
        "@typescript-eslint/typescript-estree": "^7.13.1",
        "eslint": "^8.24.0",
        "eslint-config-prettier": "^8.3.0",
        "eslint-config-react-app": "^7.0.1",
        "eslint-plugin-jsx-a11y": "^6.6.1",
        "eslint-plugin-markdown": "^3.0.0",
        "eslint-plugin-prettier": "^3.4.0",
        "eslint-plugin-react": "^7.26.1",
        "eslint-plugin-react-hooks": "^4.6.0",
        "eslint-plugin-unused-imports": "^2.0.0",
        "husky": "^8.0.1",
        "kill-port": "^2.0.1",
        "lint-staged": "^13.0.3",
        "prettier": "^2.7.1",
        "pretty-quick": "^3.1.3",
        "rimraf": "^3.0.2",
        "run-script-os": "^1.1.6",
        "turbo": "1.10.16",
        "typescript": "^5.4.5"
    },
    "pnpm": {
        "onlyBuiltDependencies": [
            "faiss-node",
            "sqlite3"
        ]
    },
    "engines": {
        "node": ">=18.15.0 <19.0.0 || ^20",
        "pnpm": ">=9"
    },
    "resolutions": {
<<<<<<< HEAD
        "@qdrant/openapi-typescript-fetch": "1.2.1",
        "@google/generative-ai": "^0.7.0",
        "openai": "4.38.3"
    },
    "packageManager": "pnpm@9.1.4"
=======
        "@qdrant/openapi-typescript-fetch": "1.2.6",
        "@google/generative-ai": "^0.15.0",
        "openai": "4.51.0",
        "@langchain/core": "0.2.18"
    },
    "eslintIgnore": [
        "**/dist",
        "**/node_modules",
        "**/build",
        "**/package-lock.json"
    ],
    "prettier": {
        "printWidth": 140,
        "singleQuote": true,
        "jsxSingleQuote": true,
        "trailingComma": "none",
        "tabWidth": 4,
        "semi": false,
        "endOfLine": "auto"
    },
    "babel": {
        "presets": [
            "@babel/preset-typescript",
            [
                "@babel/preset-env",
                {
                    "targets": {
                        "node": "current"
                    }
                }
            ]
        ]
    }
>>>>>>> d4b41689
}<|MERGE_RESOLUTION|>--- conflicted
+++ resolved
@@ -9,6 +9,7 @@
         "ui",
         "components"
     ],
+    "packageManager": "pnpm@9.1.4",
     "scripts": {
         "build": "turbo run build",
         "build-force": "pnpm clean && turbo run build --force",
@@ -65,13 +66,6 @@
         "pnpm": ">=9"
     },
     "resolutions": {
-<<<<<<< HEAD
-        "@qdrant/openapi-typescript-fetch": "1.2.1",
-        "@google/generative-ai": "^0.7.0",
-        "openai": "4.38.3"
-    },
-    "packageManager": "pnpm@9.1.4"
-=======
         "@qdrant/openapi-typescript-fetch": "1.2.6",
         "@google/generative-ai": "^0.15.0",
         "openai": "4.51.0",
@@ -105,5 +99,4 @@
             ]
         ]
     }
->>>>>>> d4b41689
 }