'use client'
import React, { useState } from 'react'
import { AxiosError } from 'axios'
import { useFlags } from 'flagsmith/react'
import ReactMarkdown from 'react-markdown'
import { Prism as SyntaxHighlighter } from 'react-syntax-highlighter'
import { duotoneDark } from 'react-syntax-highlighter/dist/esm/styles/prism'
import Image from 'next/image'
import { JsonViewer } from '@textea/json-viewer'

import Avatar from '@mui/material/Avatar'
import Box from '@mui/material/Box'
import Button from '@mui/material/Button'
import Divider from '@mui/material/Divider'
import IconButton from '@mui/material/IconButton'
import Typography from '@mui/material/Typography'
import CardMedia from '@mui/material/CardMedia'

import ExpandMoreIcon from '@mui/icons-material/ExpandMore'
import ThumbUpIcon from '@mui/icons-material/ThumbUp'
import ThumbDownIcon from '@mui/icons-material/ThumbDown'
import ContentCopy from '@mui/icons-material/ContentCopy'
import LinkIcon from '@mui/icons-material/Link'
import AttachFileIcon from '@mui/icons-material/AttachFile'
import PlayArrowIcon from '@mui/icons-material/PlayArrow'
import OpenInFullIcon from '@mui/icons-material/OpenInFull'

import { countTokens } from '@utils/utilities/countTokens'

import { useAnswers } from '../AnswersContext'
import { Accordion, AccordionSummary, AccordionDetails } from '../Accordion'
import FeedbackModal from '@ui/FeedbackModal'
import { AppService, Document, Message, FileUpload } from 'types'
import { Rating } from 'db/generated/prisma-client'
import { Card, CardContent, Chip, CircularProgress, Stack, Tooltip } from '@mui/material'
import { CodePreview } from './CodePreview'
import { PreviewDialog } from './PreviewDialog'
import { getHTMLPreview, getReactPreview, isReactComponent } from '../utils/previewUtils'
import { CodeCard } from './CodeCard'
import nextAgentGIF from './../../../../packages/ui/src/assets/images/next-agent.gif'
import multiagent_supervisorPNG from './../../../../packages/ui/src/assets/images/multiagent_supervisor.png'
import multiagent_workerPNG from './../../../../packages/ui/src/assets/images/multiagent_worker.png'
import { isValidURL, removeDuplicateURL } from '../../../../packages/ui/src/utils/genericHelper.js'
import SourceDocDialog from '../../../../packages/ui/src/ui-component/dialog/SourceDocDialog'

interface MessageExtra {
    prompt?: string
    extra?: object
    pineconeData?: object
    filteredData?: object
    unfilteredData?: object
    context?: string
    summary?: string
    completionData?: object
    completionRequest?: object
    filters?: object
    isWidget?: boolean
    contextDocuments?: Document[]
    text?: string
    selectedDocuments?: Document[]
    setSelectedDocuments?: (documents: Document[]) => void
    isLoading?: boolean
    fileUploads?: string | FileUpload[]
}
interface MessageCardProps extends Partial<Message>, MessageExtra {
    error?: AxiosError<MessageExtra>

    role: string
    setPreviewCode?: (
        preview: {
            code: string
            language: string
            getHTMLPreview: (code: string) => string
            getReactPreview: (code: string) => string
        } | null
    ) => void
    isFeedbackAllowed?: boolean
    chatflowid?: string
}

const getLanguageFromClassName = (className: string | undefined) => {
    if (!className) return 'text'
    const match = className.match(/language-(\w+)/)
    return match ? match[1] : 'text'
}

const getAgentIcon = (nodeName: string | undefined, instructions: string | undefined) => {
    if (nodeName) {
        const baseURL = 'https://lr-staging.studio.theanswer.ai'
        return `${baseURL}/api/v1/node-icon/${nodeName}`
    } else if (instructions) {
        return multiagent_supervisorPNG
    } else {
        return multiagent_workerPNG
    }
}

const getLabel = (URL: any, source: any) => {
    if (URL && typeof URL === 'object') {
        if (URL.pathname && typeof URL.pathname === 'string') {
            if (URL.pathname.substring(0, 15) === '/') {
                return URL.host || ''
            } else {
                return `${URL.pathname.substring(0, 15)}...`
            }
        } else if (URL.host) {
            return URL.host
        }
    }

    if (source && source.pageContent && typeof source.pageContent === 'string') {
        return `${source.pageContent.substring(0, 15)}...`
    }

    return ''
}

const onURLClick = (data: any) => {
    window.open(data, '_blank')
}

export const MessageCard = ({
    id,
    content,
    role,
    user,
    error,
    prompt,
    extra,
    pineconeData,
    filteredData,
    unfilteredData,
    context,
    summary,
    completionData,
    completionRequest,
    filters,
    likes,
    dislikes,
    isWidget,
    contextDocuments,
    selectedDocuments,
    setSelectedDocuments,
    isLoading,
    fileUploads,
    setPreviewCode,
    isFeedbackAllowed,
    chatId,
    chatflowid,
    id: messageId,
    ...other
}: MessageCardProps) => {
    other = { ...other, role, user } as any
    const { developer_mode } = useFlags(['developer_mode']) // only causes re-render if specified flag values / traits change
    const { user: currentUser, sendMessageFeedback, appSettings, messages } = useAnswers()
    const contextDocumentsBySource: Record<string, Document[]> = React.useMemo(
        () =>
            contextDocuments?.reduce((uniqueDocuments: Record<string, Document[]>, current) => {
                const key = current.metadata.url ?? current.metadata.source
                return {
                    ...uniqueDocuments,
                    [key]: [...(uniqueDocuments[key] || []), current]
                }
            }, {}) ?? {},
        [contextDocuments]
    )
    const [showFeedback, setShowFeedback] = useState(false)
    const [sourceDialogProps, setSourceDialogProps] = useState<{ data: any; title: string } | null>({
        data: null,
        title: ''
    })
    const [sourceDialogOpen, setSourceDialogOpen] = useState(false)

    const services: { [key: string]: AppService } =
        appSettings?.services?.reduce((acc, service) => ({ ...acc, [service.id]: service }), {}) ?? {}

    const [lastInteraction, setLastInteraction] = React.useState<Rating | undefined>()
    if (!content && other.text) {
        content = other.text
    } else if (!content && error) {
        content = `An error occurred while replying: ${error?.message}. Please try again later or contact support if the issue persists.`
    }
    const isUserMessage = role === 'userMessage' || role === 'user'

    const hasContent = !isUserMessage ? content : !!content
    if (error) {
        pineconeData = error?.response?.data.pineconeData
        summary = error?.response?.data.summary
        context = error?.response?.data.context
        filters = error?.response?.data.filters
        prompt = error?.response?.data.prompt
    }

    const handleReview = async (rating: Rating) => {
        setLastInteraction(rating)
        if (id) {
            try {
                const feedback = await sendMessageFeedback({
                    messageId: id,
                    rating: rating === 'thumbsUp' ? 'THUMBS_UP' : 'THUMBS_DOWN',
                    content: '',
                    chatflowid: chatflowid ?? '',
                    chatId: chatId ?? ''
                })
            } catch (err) {
                setLastInteraction(undefined)
            }
            // Show modal to ask for added feedback
        }
    }

    const handleCopyCodeClick = (codeString: string) => {
        navigator.clipboard.writeText(codeString)
    }

    // const handleDislike = async (evt: React.MouseEvent<HTMLButtonElement>) => {
    //     evt.stopPropagation()
    //     evt.preventDefault()
    //     setLastInteraction('thumbsDown')
    //     if (id) {
    //         try {
    //             const feedback = await sendMessageFeedback({
    //                 messageId: id,
    //                 rating: 'thumbsDown'
    //             })
    //             setShowFeedback(true)
    //             // Show modal to ask for added feedback } catch (err) {
    //         } catch (err) {
    //             setLastInteraction(undefined)
    //         }
    //     }
    // }

    const getDocumentLabel = (doc: Document) => {
        if (doc.metadata?.source == 'blob' && doc.metadata?.pdf) {
            return `${doc.metadata?.pdf?.info?.Title}`
        }
        return (
            doc.title ??
            doc.url ??
            doc.metadata?.title ??
            doc.metadata?.url ??
            (doc.metadata?.filePath && doc.metadata?.repo ? `${doc.metadata?.repo}/${doc.metadata?.filePath}` : null) ??
            doc.metadata?.source
        )
    }

    const onSourceDialogClick = (data: any, title: string) => {
        setSourceDialogProps({ data, title })
        setSourceDialogOpen(true)
    }

    const parsedFileUploads = React.useMemo(() => {
        if (!fileUploads) return []
        if (typeof fileUploads === 'string') {
            try {
                return JSON.parse(fileUploads) as FileUpload[]
            } catch (err) {
                console.error('Error parsing fileUploads:', err)
                return []
            }
        }
        return fileUploads
    }, [fileUploads])

    // Update the isLastMessage check to use content instead of ID
    const isLastMessage = React.useMemo(() => {
        if (!messages || !content) return false

        // Get the last non-user message
        const lastAiMessage = [...messages].reverse().find((msg) => msg.role !== 'userMessage' && msg.role !== 'user')

        // Compare content to identify if this is the last message
        return lastAiMessage?.content === content
    }, [messages, content])

    // Modify the effect to detect partial code blocks
    React.useEffect(() => {
        if (content && !isUserMessage && setPreviewCode && isLastMessage) {
            // Split by code block markers and get the last block
            const blocks = content.split('```')

            // If we have an odd number of ```, we have a complete code block
            // If even, we're in the middle of a code block
            const isInCodeBlock = blocks.length % 2 === 0

            // Get the potential code block (last complete block or current incomplete block)
            const potentialCodeBlock = isInCodeBlock ? blocks[blocks.length - 1] : blocks[blocks.length - 2]

            if (potentialCodeBlock) {
                // Try to extract language and code
                const lines = potentialCodeBlock.trim().split('\n')
                const language = lines[0].trim()
                const code = lines.slice(1).join('\n')

                if (['html', 'jsx', 'tsx', 'javascript'].includes(language)) {
                    setPreviewCode({
                        code: code.trim(),
                        language,
                        getHTMLPreview,
                        getReactPreview
                    })
                }
            }
        }
        return () => {
            if (!isLastMessage && setPreviewCode) {
                setPreviewCode(null)
            }
        }
    }, [content, isUserMessage, setPreviewCode, isLastMessage])

    return (
        <Box
            data-cy='message'
            data-role={role}
            sx={{
                display: 'flex',
                flexDirection: 'column',
                alignSelf: isUserMessage ? 'flex-end' : 'flex-start',
                maxWidth: isUserMessage ? '70%' : '100%',
                width: isUserMessage ? 'fit-content' : '100%',
                position: 'relative',
                mb: 3,
                minWidth: 0
            }}
        >
            <Box
                sx={{
                    display: 'flex',
                    flexDirection: 'column',
                    alignItems: isUserMessage ? 'flex-end' : 'flex-start',
                    width: '100%',
                    gap: 1,
                    minWidth: 0,
                    maxWidth: '100%'
                }}
            >
                {!isUserMessage && (
                    <Avatar
                        src='/static/images/logos/answerai-logo.png'
                        sx={{
                            bgcolor: 'primary.main',
                            height: '24px',
                            width: '24px',
                            padding: 0.5,
                            background: 'white'
                        }}
                        title='AI'
                    />
                )}

                {/* Files and Audio section */}
                {parsedFileUploads?.length > 0 && (
                    <Box
                        sx={{
                            display: 'flex',
                            flexDirection: 'column',
                            gap: 1,
                            width: '100%'
                        }}
                    >
                        {parsedFileUploads.map((file: FileUpload, index: number) => (
                            <Box
                                key={index}
                                sx={{
                                    position: 'relative',
                                    display: 'flex',
                                    alignItems: 'center',
                                    maxWidth: '100%',
                                    borderRadius: 1,
                                    overflow: 'hidden',
                                    ...(file.mime?.startsWith('audio/')
                                        ? {}
                                        : {
                                              bgcolor: 'background.paper',
                                              boxShadow: 1
                                          })
                                }}
                            >
                                {file.mime?.startsWith('image/') ? (
                                    <Box
                                        sx={{
                                            position: 'relative',
                                            width: '100%',
                                            height: '200px',
                                            borderRadius: 1,
                                            overflow: 'hidden'
                                        }}
                                    >
                                        <Image
                                            src={file.preview || file.data}
                                            alt={file.name || 'Uploaded image'}
                                            layout='fill'
                                            objectFit='contain'
                                        />
                                    </Box>
                                ) : file.mime?.startsWith('audio/') ? (
                                    <Box sx={{ width: '100%' }}>
                                        <audio controls src={file.data} style={{ width: '100%' }} />
                                    </Box>
                                ) : (
                                    <Box
                                        sx={{
                                            display: 'flex',
                                            alignItems: 'center',
                                            gap: 1,
                                            p: 1,
                                            width: '100%'
                                        }}
                                    >
                                        <AttachFileIcon />
                                        <Typography variant='body2' noWrap>
                                            {file.name}
                                        </Typography>
                                    </Box>
                                )}
                            </Box>
                        ))}
                    </Box>
                )}

                {/* Message content bubble */}
                {hasContent && content ? (
                    <Box
                        sx={{
                            display: 'flex',
                            flexDirection: 'column',
                            gap: 1,
                            bgcolor: isUserMessage ? 'primary.main' : 'transparent',
                            borderRadius: isUserMessage ? 2 : 0,
                            px: isUserMessage ? 2 : 0,
                            py: isUserMessage ? 1 : 0,
                            width: '100%',
                            maxWidth: '100%',
                            minWidth: 0,
                            overflowX: 'hidden',
                            '& > *': {
                                maxWidth: '100%'
                            }
                        }}
                    >
                        <Typography
                            variant='body1'
                            color={isUserMessage ? 'white' : '#E0E0E0'}
                            component='div'
                            sx={{
                                overflow: 'hidden',
                                fontSize: '0.875rem',
                                lineHeight: 1.5,
                                width: '100%',
                                '& > *': {
                                    maxWidth: '100%'
                                },
                                img: {
                                    maxWidth: '100%',
                                    margin: 'auto',
                                    mt: 2
                                },
                                'p,pre,h1,h2,h3,h4,h5,h6,ul,ol': {
                                    ':not(:first-of-type)': {
                                        mt: 2
                                    }
                                },
                                'ul,ol': {
                                    display: 'flex',
                                    flexDirection: 'column',
                                    gap: 1
                                }
                            }}
                        >
                            <ReactMarkdown
                                components={{
                                    p: (paragraph: any) => {
                                        const { node } = paragraph

                                        if (node.children[0].tagName === 'img') {
                                            const image = node.children[0]
                                            const metastring = image.properties.alt
                                            const alt = metastring?.replace(/ *\{[^)]*\} */g, '')
                                            const metaWidth = metastring.match(/{([^}]+)x/)
                                            const metaHeight = metastring.match(/x([^}]+)}/)
                                            const width = metaWidth ? metaWidth[1] : undefined
                                            const height = metaHeight ? metaHeight[1] : undefined
                                            const isPriority = metastring?.toLowerCase().match('{priority}')
                                            const hasCaption = metastring?.toLowerCase().includes('{caption:')
                                            const caption = metastring?.match(/{caption: (.*?)}/)?.pop()

                                            return (
                                                <Box
                                                    component='a'
                                                    href={image.properties.src}
                                                    target='_blank'
                                                    sx={{
                                                        display: 'block',
                                                        height: '40vh',
                                                        width: '100%',
                                                        img: { objectFit: 'contain' }
                                                    }}
                                                >
                                                    <Image
                                                        src={image.properties.src}
                                                        // width={width}
                                                        // height={height}
                                                        layout='fill'
                                                        className='postImg'
                                                        alt={alt}
                                                        priority={isPriority}
                                                    />
                                                    {hasCaption ? (
                                                        <div className='caption' aria-label={caption}>
                                                            {caption}
                                                        </div>
                                                    ) : null}
                                                </Box>
                                            )
                                        }
                                        return <p>{paragraph.children}</p>
                                    },

                                    code({ node, inline, className, children, ...props }) {
                                        const codeExample = String(children).replace(/\n$/, '')

                                        if (!inline) {
                                            const language = getLanguageFromClassName(className)
                                            const canPreview =
                                                ['html', 'jsx', 'tsx'].includes(language) ||
                                                (language === 'javascript' && isReactComponent(codeExample))

                                            // Show all non-inline code as CodeCard
                                            return (
                                                <Box sx={{ my: 2 }}>
                                                    <CodeCard
                                                        code={codeExample}
                                                        language={language}
                                                        title='Code'
                                                        onCopy={() => handleCopyCodeClick(codeExample)}
                                                        onPreview={() =>
                                                            setPreviewCode?.({
                                                                code: codeExample,
                                                                language,
                                                                getHTMLPreview,
                                                                getReactPreview,
                                                                title: 'Code'
                                                            })
                                                        }
                                                        expandable={true}
                                                    />
                                                </Box>
                                            )
                                        }

                                        return (
                                            <code className={className} {...props}>
                                                {children}
                                            </code>
                                        )
                                    }
                                }}
                            >
                                {content}
                            </ReactMarkdown>
                        </Typography>
                    </Box>
                ) : null}
            </Box>

<<<<<<< HEAD
            {/* TODO: Add feedback buttons */}
            {(role === 'assistant' || role === 'apiMessage') && isFeedbackAllowed ? (
=======
            {other.agentReasoning && (
                <div style={{ display: 'block', flexDirection: 'row', width: '100%' }}>
                    {other.agentReasoning.map((agent: any, index: number) => {
                        return agent.nextAgent ? (
                            <Card
                                key={index}
                                sx={{
                                    // border: customization.isDarkMode ? 'none' : '1px solid #e0e0e0',
                                    // borderRadius: `${customization.borderRadius}px`,
                                    // background: customization.isDarkMode
                                    //     ? `linear-gradient(to top, #303030, #212121)`
                                    //     : `linear-gradient(to top, #f6f3fb, #f2f8fc)`,
                                    mb: 1
                                }}
                            >
                                <CardContent>
                                    <Stack
                                        sx={{
                                            alignItems: 'center',
                                            justifyContent: 'flex-start',
                                            width: '100%'
                                        }}
                                        flexDirection='row'
                                    >
                                        <Box sx={{ height: 'auto', pr: 1 }}>
                                            <Image
                                                style={{
                                                    objectFit: 'cover',
                                                    height: '35px',
                                                    width: 'auto'
                                                }}
                                                src={nextAgentGIF}
                                                alt='agentPNG'
                                            />
                                        </Box>
                                        <div>{agent.nextAgent}</div>
                                    </Stack>
                                </CardContent>
                            </Card>
                        ) : (
                            <Card
                                key={index}
                                sx={{
                                    // border: customization.isDarkMode ? 'none' : '1px solid #e0e0e0',
                                    // borderRadius: `${customization.borderRadius}px`,
                                    // background: customization.isDarkMode
                                    //     ? `linear-gradient(to top, #303030, #212121)`
                                    //     : `linear-gradient(to top, #f6f3fb, #f2f8fc)`,
                                    mb: 1
                                }}
                            >
                                <CardContent>
                                    <Stack
                                        sx={{
                                            alignItems: 'center',
                                            justifyContent: 'flex-start',
                                            width: '100%'
                                        }}
                                        flexDirection='row'
                                    >
                                        <Box sx={{ height: 'auto', pr: 1 }}>
                                            <Image
                                                style={{
                                                    objectFit: 'cover',
                                                    height: '25px',
                                                    width: 'auto'
                                                }}
                                                src={getAgentIcon(agent.nodeName, agent.instructions)}
                                                alt='agentPNG'
                                            />
                                        </Box>
                                        <div>{agent.agentName}</div>
                                    </Stack>
                                    {agent.usedTools && agent.usedTools.length > 0 && (
                                        <div
                                            style={{
                                                display: 'block',
                                                flexDirection: 'row',
                                                width: '100%'
                                            }}
                                        >
                                            {agent.usedTools.map((tool, index) => {
                                                return tool !== null ? (
                                                    <Chip
                                                        size='small'
                                                        key={index}
                                                        label={tool.tool}
                                                        component='a'
                                                        sx={{ mr: 1, mt: 1 }}
                                                        variant='outlined'
                                                        clickable
                                                        // icon={<IconTool size={15} />}
                                                        onClick={() => onSourceDialogClick(tool, 'Used Tools')}
                                                    />
                                                ) : null
                                            })}
                                        </div>
                                    )}
                                    {agent.state && Object.keys(agent.state).length > 0 && (
                                        <div
                                            style={{
                                                display: 'block',
                                                flexDirection: 'row',
                                                width: '100%'
                                            }}
                                        >
                                            <Chip
                                                size='small'
                                                label={'State'}
                                                component='a'
                                                sx={{ mr: 1, mt: 1 }}
                                                variant='outlined'
                                                clickable
                                                // icon={<IconDeviceSdCard size={15} />}
                                                onClick={() => onSourceDialogClick(agent.state, 'State')}
                                            />
                                        </div>
                                    )}
                                    {agent.messages.length > 0 && (
                                        <ReactMarkdown
                                            components={{
                                                p: (paragraph: any) => {
                                                    const { node } = paragraph

                                                    if (node.children[0].tagName === 'img') {
                                                        const image = node.children[0]
                                                        const metastring = image.properties.alt
                                                        const alt = metastring?.replace(/ *\{[^)]*\} */g, '')
                                                        const metaWidth = metastring.match(/{([^}]+)x/)
                                                        const metaHeight = metastring.match(/x([^}]+)}/)
                                                        const width = metaWidth ? metaWidth[1] : undefined
                                                        const height = metaHeight ? metaHeight[1] : undefined
                                                        const isPriority = metastring?.toLowerCase().match('{priority}')
                                                        const hasCaption = metastring?.toLowerCase().includes('{caption:')
                                                        const caption = metastring?.match(/{caption: (.*?)}/)?.pop()

                                                        return (
                                                            <Box
                                                                component='a'
                                                                href={image.properties.src}
                                                                target='_blank'
                                                                sx={{
                                                                    display: 'block',
                                                                    height: '40vh',
                                                                    width: '100%',
                                                                    img: { objectFit: 'contain' }
                                                                }}
                                                            >
                                                                <Image
                                                                    src={image.properties.src}
                                                                    // width={width}
                                                                    // height={height}
                                                                    layout='fill'
                                                                    className='postImg'
                                                                    alt={alt}
                                                                    priority={isPriority}
                                                                />
                                                                {hasCaption ? (
                                                                    <div className='caption' aria-label={caption}>
                                                                        {caption}
                                                                    </div>
                                                                ) : null}
                                                            </Box>
                                                        )
                                                    }
                                                    return <p>{paragraph.children}</p>
                                                },

                                                code({ node, inline, className, children, ...props }) {
                                                    const codeExample = String(children).replace(/\n$/, '')

                                                    if (!inline) {
                                                        const language = getLanguageFromClassName(className)
                                                        const canPreview =
                                                            ['html', 'jsx', 'tsx'].includes(language) ||
                                                            (language === 'javascript' && isReactComponent(codeExample))

                                                        // Show all non-inline code as CodeCard
                                                        return (
                                                            <Box sx={{ my: 2 }}>
                                                                <CodeCard
                                                                    code={codeExample}
                                                                    language={language}
                                                                    title='Code'
                                                                    onCopy={() => handleCopyCodeClick(codeExample)}
                                                                    onPreview={() =>
                                                                        setPreviewCode?.({
                                                                            code: codeExample,
                                                                            language,
                                                                            getHTMLPreview,
                                                                            getReactPreview,
                                                                            title: 'Code'
                                                                        })
                                                                    }
                                                                    expandable={true}
                                                                />
                                                            </Box>
                                                        )
                                                    }

                                                    return (
                                                        <code className={className} {...props}>
                                                            {children}
                                                        </code>
                                                    )
                                                }
                                            }}
                                        >
                                            {agent.messages.length > 1 ? agent.messages.join('\\n') : agent.messages[0]}
                                        </ReactMarkdown>
                                    )}
                                    {agent.instructions && <p>{agent.instructions}</p>}
                                    {agent.messages.length === 0 && !agent.instructions && <p>Finished</p>}
                                    {agent.sourceDocuments && agent.sourceDocuments.length > 0 && (
                                        <div
                                            style={{
                                                display: 'block',
                                                flexDirection: 'row',
                                                width: '100%'
                                            }}
                                        >
                                            {removeDuplicateURL(agent).map((source, index) => {
                                                const URL =
                                                    source && source.metadata && source.metadata.source
                                                        ? isValidURL(source.metadata.source)
                                                        : undefined
                                                return (
                                                    <Chip
                                                        size='small'
                                                        key={index}
                                                        label={getLabel(URL, source) || ''}
                                                        component='a'
                                                        sx={{ mr: 1, mb: 1 }}
                                                        variant='outlined'
                                                        clickable
                                                        onClick={() =>
                                                            URL ? onURLClick(source.metadata.source) : onSourceDialogClick(source, 'Source')
                                                        }
                                                    />
                                                )
                                            })}
                                        </div>
                                    )}
                                </CardContent>
                            </Card>
                        )
                    })}
                </div>
            )}

            <SourceDocDialog show={sourceDialogOpen} dialogProps={sourceDialogProps} onCancel={() => setSourceDialogOpen(false)} />

            {/* 
            // TODO: Add feedback buttons
            {!isUserMessage ? (
>>>>>>> e3d091a1
                <Box
                    sx={{
                        position: 'absolute',
                        top: 8,
                        right: 8,
                        display: 'flex',
                        gap: 0.5
                    }}
                >
                    {lastInteraction ? (
                        <IconButton disabled size='small' sx={{ p: 0.5 }}>
                            {lastInteraction == 'thumbsUp' ? (
                                <ThumbUpIcon sx={{ fontSize: 14 }} />
                            ) : (
                                <ThumbDownIcon sx={{ fontSize: 14 }} />
                            )}
                        </IconButton>
                    ) : (
                        <>
                            <IconButton
                                color={lastInteraction === 'like' ? 'secondary' : 'default'}
                                size='small'
                                data-cy='like-button'
                                onClick={(event) => {
                                    event.stopPropagation()
                                    event.preventDefault()
                                    handleReview('thumbsUp')
                                }}
                                sx={{ p: 0.5 }}
                            >
                                <ThumbUpIcon sx={{ fontSize: 14 }} />
                            </IconButton>
                            <IconButton
                                size='small'
                                color={lastInteraction === 'dislike' ? 'secondary' : 'default'}
                                onClick={(event) => {
                                    event.stopPropagation()
                                    event.preventDefault()
                                    handleReview('thumbsDown')
                                }}
                                sx={{ p: 0.5 }}
                            >
                                <ThumbDownIcon sx={{ fontSize: 14 }} />
                            </IconButton>
                        </>
                    )}
                </Box>
            ) : null}

            {developer_mode?.enabled ? (
                <Box>
                    {contextDocuments?.length ? (
                        <Accordion TransitionProps={{ unmountOnExit: true }}>
                            <AccordionSummary expandIcon={<ExpandMoreIcon />} aria-controls='panel1a-content' id='panel1a-header'>
                                <Typography variant='overline'>
                                    Context ({countTokens(contextDocuments?.map((d) => d.pageContent)?.join('/n'))} Tokens)
                                </Typography>
                            </AccordionSummary>
                            <AccordionDetails>
                                <Typography sx={{ whiteSpace: 'pre-line' }} variant='body1' color='text.secondary' component='div'>
                                    {contextDocuments?.map((d) => d.pageContent)?.join('/n')}
                                </Typography>
                            </AccordionDetails>
                        </Accordion>
                    ) : null}
                    {/* {error ? (
              <>
                <Accordion TransitionProps={{ unmountOnExit: true }}>
                  <AccordionSummary
                    expandIcon={<ExpandMoreIcon />}
                    aria-controls="panel1a-content"
                    id="panel1a-header">
                    <Typography variant="overline">Error</Typography>
                  </AccordionSummary>
                  <AccordionDetails>
                    <JsonViewer
                      rootName="error"
                      value={error}
                      theme={'dark'}
                      collapseStringsAfterLength={100}
                    />
                  </AccordionDetails>
                </Accordion>
              </>
            ) : null} */}

                    {summary ? (
                        <Accordion TransitionProps={{ unmountOnExit: true }}>
                            <AccordionSummary expandIcon={<ExpandMoreIcon />} aria-controls='panel1a-content' id='panel1a-header'>
                                <Typography variant='overline'>Summary ({summary?.length})</Typography>
                            </AccordionSummary>
                            <AccordionDetails>
                                <Typography sx={{ whiteSpace: 'pre-line' }} variant='body1' color='text.secondary' component='div'>
                                    {summary}
                                </Typography>
                            </AccordionDetails>
                        </Accordion>
                    ) : null}

                    {pineconeData ? (
                        <Accordion TransitionProps={{ unmountOnExit: true }}>
                            <AccordionSummary expandIcon={<ExpandMoreIcon />} aria-controls='panel1a-content' id='panel1a-header'>
                                <Typography variant='overline'>Pinecone Data</Typography>
                            </AccordionSummary>
                            <AccordionDetails>
                                <JsonViewer
                                    rootName='pineconeData'
                                    value={{
                                        filters,
                                        pineconeData
                                    }}
                                    theme={'dark'}
                                    // defaultInspectDepth={0}
                                    collapseStringsAfterLength={100}
                                />
                            </AccordionDetails>
                        </Accordion>
                    ) : null}

                    {completionRequest ? (
                        <Accordion TransitionProps={{ unmountOnExit: true }}>
                            <AccordionSummary expandIcon={<ExpandMoreIcon />} aria-controls='panel1a-content' id='panel1a-header'>
                                <Typography variant='overline'>Completion request</Typography>
                            </AccordionSummary>
                            <AccordionDetails>
                                <JsonViewer
                                    rootName='completionRequest'
                                    value={completionRequest}
                                    theme={'dark'}
                                    // defaultInspectDepth={0}
                                    collapseStringsAfterLength={100}
                                />
                            </AccordionDetails>
                        </Accordion>
                    ) : null}

                    {completionData ? (
                        <Accordion TransitionProps={{ unmountOnExit: true }}>
                            <AccordionSummary expandIcon={<ExpandMoreIcon />} aria-controls='panel1a-content' id='panel1a-header'>
                                <Typography variant='overline'>Completion</Typography>
                            </AccordionSummary>
                            <AccordionDetails>
                                <JsonViewer
                                    rootName=''
                                    value={completionData}
                                    theme={'dark'}
                                    // defaultInspectDepth={0}
                                    collapseStringsAfterLength={100}
                                />
                            </AccordionDetails>
                        </Accordion>
                    ) : null}

                    {Object.keys(other)?.length ? (
                        // Use the @mui accordion component to wrap the extra and response
                        <Accordion TransitionProps={{ unmountOnExit: true }}>
                            <AccordionSummary expandIcon={<ExpandMoreIcon />} aria-controls='panel1a-content' id='panel1a-header'>
                                <Typography variant='overline'>Extra</Typography>
                            </AccordionSummary>
                            <AccordionDetails>
                                <JsonViewer
                                    rootName=''
                                    value={other}
                                    theme={'dark'}
                                    // defaultInspectDepth={0}
                                    collapseStringsAfterLength={100}
                                />
                            </AccordionDetails>
                        </Accordion>
                    ) : null}
                </Box>
            ) : null}
        </Box>
    )
}<|MERGE_RESOLUTION|>--- conflicted
+++ resolved
@@ -212,6 +212,8 @@
     const handleCopyCodeClick = (codeString: string) => {
         navigator.clipboard.writeText(codeString)
     }
+
+    console.log('Role ==========>', role, isFeedbackAllowed)
 
     // const handleDislike = async (evt: React.MouseEvent<HTMLButtonElement>) => {
     //     evt.stopPropagation()
@@ -565,10 +567,6 @@
                 ) : null}
             </Box>
 
-<<<<<<< HEAD
-            {/* TODO: Add feedback buttons */}
-            {(role === 'assistant' || role === 'apiMessage') && isFeedbackAllowed ? (
-=======
             {other.agentReasoning && (
                 <div style={{ display: 'block', flexDirection: 'row', width: '100%' }}>
                     {other.agentReasoning.map((agent: any, index: number) => {
@@ -821,10 +819,8 @@
 
             <SourceDocDialog show={sourceDialogOpen} dialogProps={sourceDialogProps} onCancel={() => setSourceDialogOpen(false)} />
 
-            {/* 
-            // TODO: Add feedback buttons
-            {!isUserMessage ? (
->>>>>>> e3d091a1
+            {/* // TODO: Add feedback buttons */}
+            {(role === 'assistant' || role === 'apiMessage') && isFeedbackAllowed ? (
                 <Box
                     sx={{
                         position: 'absolute',
